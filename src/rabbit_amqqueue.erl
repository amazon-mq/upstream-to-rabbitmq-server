%%   The contents of this file are subject to the Mozilla Public License
%%   Version 1.1 (the "License"); you may not use this file except in
%%   compliance with the License. You may obtain a copy of the License at
%%   http://www.mozilla.org/MPL/
%%
%%   Software distributed under the License is distributed on an "AS IS"
%%   basis, WITHOUT WARRANTY OF ANY KIND, either express or implied. See the
%%   License for the specific language governing rights and limitations
%%   under the License.
%%
%%   The Original Code is RabbitMQ.
%%
%%   The Initial Developers of the Original Code are LShift Ltd,
%%   Cohesive Financial Technologies LLC, and Rabbit Technologies Ltd.
%%
%%   Portions created before 22-Nov-2008 00:00:00 GMT by LShift Ltd,
%%   Cohesive Financial Technologies LLC, or Rabbit Technologies Ltd
%%   are Copyright (C) 2007-2008 LShift Ltd, Cohesive Financial
%%   Technologies LLC, and Rabbit Technologies Ltd.
%%
%%   Portions created by LShift Ltd are Copyright (C) 2007-2010 LShift
%%   Ltd. Portions created by Cohesive Financial Technologies LLC are
%%   Copyright (C) 2007-2010 Cohesive Financial Technologies
%%   LLC. Portions created by Rabbit Technologies Ltd are Copyright
%%   (C) 2007-2010 Rabbit Technologies Ltd.
%%
%%   All Rights Reserved.
%%
%%   Contributor(s): ______________________________________.
%%

-module(rabbit_amqqueue).

<<<<<<< HEAD
-export([start/0, recover/0, declare/5, delete/3, purge/1]).
=======
-export([start/0, declare/4, delete/3, purge/1]).
>>>>>>> dd2c9913
-export([internal_declare/2, internal_delete/1]).
-export([pseudo_queue/2]).
-export([lookup/1, with/2, with_or_die/2,
         stat/1, stat_all/0, deliver/2, redeliver/2, requeue/3, ack/4]).
-export([list/1, info_keys/0, info/1, info/2, info_all/1, info_all/2]).
-export([consumers/1, consumers_all/1]).
-export([basic_get/3, basic_consume/7, basic_cancel/4]).
-export([notify_sent/2, unblock/2, flush_all/2]).
-export([commit_all/3, rollback_all/3, notify_down_all/2, limit_all/3]).
-export([on_node_down/1]).

-import(mnesia).
-import(gen_server2).
-import(lists).
-import(queue).

-include("rabbit.hrl").
-include_lib("stdlib/include/qlc.hrl").

%%----------------------------------------------------------------------------

-ifdef(use_specs).

-type(qstats() :: {'ok', queue_name(), non_neg_integer(), non_neg_integer()}).
-type(qlen() :: {'ok', non_neg_integer()}).
-type(qfun(A) :: fun ((amqqueue()) -> A)).
-type(ok_or_errors() ::
      'ok' | {'error', [{'error' | 'exit' | 'throw', any()}]}).

-spec(start/0 :: () -> 'ok').
<<<<<<< HEAD
-spec(recover/0 :: () -> 'ok').
-spec(declare/5 :: (queue_name(), boolean(), boolean(), amqp_table(), maybe(pid())) ->
=======
-spec(declare/4 :: (queue_name(), boolean(), boolean(), amqp_table()) ->
>>>>>>> dd2c9913
             amqqueue()).
-spec(lookup/1 :: (queue_name()) -> {'ok', amqqueue()} | not_found()).
-spec(with/2 :: (queue_name(), qfun(A)) -> A | not_found()).
-spec(with_or_die/2 :: (queue_name(), qfun(A)) -> A).
-spec(list/1 :: (vhost()) -> [amqqueue()]).
-spec(info_keys/0 :: () -> [info_key()]).
-spec(info/1 :: (amqqueue()) -> [info()]).
-spec(info/2 :: (amqqueue(), [info_key()]) -> [info()]).
-spec(info_all/1 :: (vhost()) -> [[info()]]).
-spec(info_all/2 :: (vhost(), [info_key()]) -> [[info()]]).
-spec(consumers/1 :: (amqqueue()) -> [{pid(), ctag(), boolean()}]).
-spec(consumers_all/1 ::
      (vhost()) -> [{queue_name(), pid(), ctag(), boolean()}]).
-spec(stat/1 :: (amqqueue()) -> qstats()).
-spec(stat_all/0 :: () -> [qstats()]).
-spec(delete/3 ::
      (amqqueue(), 'false', 'false') -> qlen();
      (amqqueue(), 'true' , 'false') -> qlen() | {'error', 'in_use'};
      (amqqueue(), 'false', 'true' ) -> qlen() | {'error', 'not_empty'};
      (amqqueue(), 'true' , 'true' ) -> qlen() |
                                            {'error', 'in_use'} |
                                            {'error', 'not_empty'}).
-spec(purge/1 :: (amqqueue()) -> qlen()).
-spec(deliver/2 :: (pid(), delivery()) -> boolean()).
-spec(redeliver/2 :: (pid(), [{message(), boolean()}]) -> 'ok').
-spec(requeue/3 :: (pid(), [msg_id()],  pid()) -> 'ok').
-spec(ack/4 :: (pid(), maybe(txn()), [msg_id()], pid()) -> 'ok').
-spec(commit_all/3 :: ([pid()], txn(), pid()) -> ok_or_errors()).
-spec(rollback_all/3 :: ([pid()], txn(), pid()) -> ok_or_errors()).
-spec(notify_down_all/2 :: ([pid()], pid()) -> ok_or_errors()).
-spec(limit_all/3 :: ([pid()], pid(), pid() | 'undefined') -> ok_or_errors()).
-spec(basic_get/3 :: (amqqueue(), pid(), boolean()) ->
<<<<<<< HEAD
             {'ok', non_neg_integer(), msg()} | 'empty').
-spec(basic_consume/7 ::
      (amqqueue(), boolean(), pid(), pid() | 'undefined', ctag(),
=======
             {'ok', non_neg_integer(), qmsg()} | 'empty').
-spec(basic_consume/8 ::
      (amqqueue(), boolean(), pid(), pid(), pid() | 'undefined', ctag(),
>>>>>>> dd2c9913
       boolean(), any()) ->
             'ok' | {'error', 'queue_owned_by_another_connection' |
                     'exclusive_consume_unavailable'}).
-spec(basic_cancel/4 :: (amqqueue(), pid(), ctag(), any()) -> 'ok').
-spec(notify_sent/2 :: (pid(), pid()) -> 'ok').
-spec(unblock/2 :: (pid(), pid()) -> 'ok').
-spec(flush_all/2 :: ([pid()], pid()) -> 'ok').
-spec(internal_declare/2 :: (amqqueue(), boolean()) -> amqqueue()).
-spec(internal_delete/1 :: (queue_name()) -> 'ok' | not_found()).
-spec(on_node_down/1 :: (erlang_node()) -> 'ok').
-spec(pseudo_queue/2 :: (binary(), pid()) -> amqqueue()).

-endif.

%%----------------------------------------------------------------------------

start() ->
    DurableQueues = find_durable_queues(),
    {ok,_} = supervisor:start_child(
               rabbit_sup,
               {rabbit_amqqueue_sup,
                {rabbit_amqqueue_sup, start_link, []},
                transient, infinity, supervisor, [rabbit_amqqueue_sup]}),
    _RealDurableQueues = recover_durable_queues(DurableQueues),
    ok.

<<<<<<< HEAD
recover() ->
    ok = recover_durable_queues(),
    ok.

shared_or_live_owner(none) ->
     true;
shared_or_live_owner(Owner) when is_pid(Owner) ->
    rpc:call(node(Owner), erlang, is_process_alive, [Owner]).

recover_durable_queues() ->
    Node = node(),
    lists:foreach(
      fun (RecoveredQ = #amqqueue{ exclusive_owner = Owner }) ->
              %% We need to catch the case where a client connected to
              %% another node has deleted the queue (and possibly
              %% re-created it).
              DoIfSameQueue =
                  fun (Action) ->
                          rabbit_misc:execute_mnesia_transaction(
                            fun () -> case mnesia:match_object(
                                             rabbit_durable_queue, RecoveredQ, read) of
                                          [_] -> {true, Action()};
                                          []  -> false
                                      end
                            end)
                  end,
              case shared_or_live_owner(Owner) of
                  true ->
                      Q = start_queue_process(RecoveredQ), 
                      case DoIfSameQueue(fun () -> store_queue(Q) end) of
                          {true, ok}  -> ok;
                          false       -> exit(Q#amqqueue.pid, shutdown)
                      end;
                  false ->
                      case DoIfSameQueue(
                             fun () -> 
                                     internal_delete2(RecoveredQ#amqqueue.name)
                             end) of
                          {true, Hook} -> Hook();
                          false        -> ok
                      end
=======
find_durable_queues() ->
    Node = node(),
    %% TODO: use dirty ops instead
    rabbit_misc:execute_mnesia_transaction(
      fun () ->
              qlc:e(qlc:q([Q || Q = #amqqueue{pid = Pid}
                                    <- mnesia:table(rabbit_durable_queue),
                                node(Pid) == Node]))
      end).

recover_durable_queues(DurableQueues) ->
    lists:foldl(
      fun (RecoveredQ, Acc) ->
              Q = start_queue_process(RecoveredQ),
              %% We need to catch the case where a client connected to
              %% another node has deleted the queue (and possibly
              %% re-created it).
              case rabbit_misc:execute_mnesia_transaction(
                     fun () ->
                             case mnesia:match_object(
                                    rabbit_durable_queue, RecoveredQ,
                                    read) of
                                 [_] -> ok = store_queue(Q),
                                        true;
                                 []  -> false
                             end
                     end) of
                  true  -> [Q | Acc];
                  false -> exit(Q#amqqueue.pid, shutdown),
                           Acc
>>>>>>> dd2c9913
              end
      end, [], DurableQueues).

declare(QueueName, Durable, AutoDelete, Args, Owner) ->
    Q = start_queue_process(#amqqueue{name = QueueName,
                                      durable = Durable,
                                      auto_delete = AutoDelete,
                                      arguments = Args,
                                      exclusive_owner = Owner,
                                      pid = none}),
    internal_declare(Q, true).

internal_declare(Q = #amqqueue{name = QueueName}, WantDefaultBinding) ->
    case rabbit_misc:execute_mnesia_transaction(
           fun () ->
                   case mnesia:wread({rabbit_queue, QueueName}) of
                       [] ->
                           case mnesia:read(
                                  {rabbit_durable_queue, QueueName}) of
                               []  -> ok = store_queue(Q),
                                      case WantDefaultBinding of
                                          true  -> add_default_binding(Q);
                                          false -> ok
                                      end,
                                      Q;
                               [_] -> not_found %% existing Q on stopped node
                           end;
                       [ExistingQ] ->
                           ExistingQ
                   end
           end) of
        not_found -> exit(Q#amqqueue.pid, shutdown),
                     rabbit_misc:not_found(QueueName);
        Q         -> Q;
        ExistingQ -> exit(Q#amqqueue.pid, shutdown),
                     ExistingQ
    end.

store_queue(Q = #amqqueue{durable = true}) ->
    ok = mnesia:write(rabbit_durable_queue, Q, write),
    ok = mnesia:write(rabbit_queue, Q, write),
    ok;
store_queue(Q = #amqqueue{durable = false}) ->
    ok = mnesia:write(rabbit_queue, Q, write),
    ok.

start_queue_process(Q) ->
    {ok, Pid} = rabbit_amqqueue_sup:start_child([Q]),
    Q#amqqueue{pid = Pid}.

add_default_binding(#amqqueue{name = QueueName}) ->
    Exchange = rabbit_misc:r(QueueName, exchange, <<>>),
    RoutingKey = QueueName#resource.name,
    rabbit_exchange:add_binding(Exchange, QueueName, RoutingKey, [], fun (_X, _Q) -> ok end),
    ok.

lookup(Name) ->
    rabbit_misc:dirty_read({rabbit_queue, Name}).

with(Name, F, E) ->
    case lookup(Name) of
        {ok, Q} -> rabbit_misc:with_exit_handler(E, fun () -> F(Q) end);
        {error, not_found} -> E()
    end.

with(Name, F) ->
    with(Name, F, fun () -> {error, not_found} end).
with_or_die(Name, F) ->
    with(Name, F, fun () -> rabbit_misc:not_found(Name) end).

list(VHostPath) ->
    mnesia:dirty_match_object(
      rabbit_queue,
      #amqqueue{name = rabbit_misc:r(VHostPath, queue), _ = '_'}).

info_keys() -> rabbit_amqqueue_process:info_keys().

map(VHostPath, F) -> rabbit_misc:filter_exit_map(F, list(VHostPath)).

info(#amqqueue{ pid = QPid }) ->
    gen_server2:pcall(QPid, 9, info, infinity).

info(#amqqueue{ pid = QPid }, Items) ->
    case gen_server2:pcall(QPid, 9, {info, Items}, infinity) of
        {ok, Res}      -> Res;
        {error, Error} -> throw(Error)
    end.

info_all(VHostPath) -> map(VHostPath, fun (Q) -> info(Q) end).

info_all(VHostPath, Items) -> map(VHostPath, fun (Q) -> info(Q, Items) end).

consumers(#amqqueue{ pid = QPid }) ->
    gen_server2:pcall(QPid, 9, consumers, infinity).

consumers_all(VHostPath) ->
    lists:concat(
      map(VHostPath,
          fun (Q) -> [{Q#amqqueue.name, ChPid, ConsumerTag, AckRequired} ||
                         {ChPid, ConsumerTag, AckRequired} <- consumers(Q)]
          end)).

stat(#amqqueue{pid = QPid}) -> gen_server2:call(QPid, stat, infinity).

stat_all() ->
    lists:map(fun stat/1, rabbit_misc:dirty_read_all(rabbit_queue)).

delete(#amqqueue{ pid = QPid }, IfUnused, IfEmpty) ->
    gen_server2:call(QPid, {delete, IfUnused, IfEmpty}, infinity).

purge(#amqqueue{ pid = QPid }) -> gen_server2:call(QPid, purge, infinity).

deliver(QPid, #delivery{immediate = true,
                        txn = Txn, sender = ChPid, message = Message}) ->
    gen_server2:call(QPid, {deliver_immediately, Txn, Message, ChPid},
                     infinity);
deliver(QPid, #delivery{mandatory = true,
                        txn = Txn, sender = ChPid, message = Message}) ->
    gen_server2:call(QPid, {deliver, Txn, Message, ChPid}, infinity),
    true;
deliver(QPid, #delivery{txn = Txn, sender = ChPid, message = Message}) ->
    gen_server2:cast(QPid, {deliver, Txn, Message, ChPid}),
    true.

redeliver(QPid, Messages) ->
    gen_server2:cast(QPid, {redeliver, Messages}).

requeue(QPid, MsgIds, ChPid) ->
    gen_server2:call(QPid, {requeue, MsgIds, ChPid}).

ack(QPid, Txn, MsgIds, ChPid) ->
    gen_server2:pcast(QPid, 7, {ack, Txn, MsgIds, ChPid}).

commit_all(QPids, Txn, ChPid) ->
    safe_pmap_ok(
      fun (QPid) -> exit({queue_disappeared, QPid}) end,
      fun (QPid) -> gen_server2:call(QPid, {commit, Txn, ChPid}, infinity) end,
      QPids).

rollback_all(QPids, Txn, ChPid) ->
    safe_pmap_ok(
      fun (QPid) -> exit({queue_disappeared, QPid}) end,
      fun (QPid) -> gen_server2:cast(QPid, {rollback, Txn, ChPid}) end,
      QPids).

notify_down_all(QPids, ChPid) ->
    safe_pmap_ok(
      %% we don't care if the queue process has terminated in the
      %% meantime
      fun (_)    -> ok end,
      fun (QPid) -> gen_server2:call(QPid, {notify_down, ChPid}, infinity) end,
      QPids).

limit_all(QPids, ChPid, LimiterPid) ->
    safe_pmap_ok(
      fun (_) -> ok end,
      fun (QPid) -> gen_server2:cast(QPid, {limit, ChPid, LimiterPid}) end,
      QPids).

basic_get(#amqqueue{pid = QPid}, ChPid, NoAck) ->
    gen_server2:call(QPid, {basic_get, ChPid, NoAck}, infinity).

basic_consume(#amqqueue{pid = QPid}, NoAck, ChPid, LimiterPid,
              ConsumerTag, ExclusiveConsume, OkMsg) ->
    gen_server2:call(QPid, {basic_consume, NoAck, ChPid,
                            LimiterPid, ConsumerTag, ExclusiveConsume, OkMsg},
                     infinity).

basic_cancel(#amqqueue{pid = QPid}, ChPid, ConsumerTag, OkMsg) ->
    ok = gen_server2:call(QPid, {basic_cancel, ChPid, ConsumerTag, OkMsg},
                          infinity).

notify_sent(QPid, ChPid) ->
    gen_server2:pcast(QPid, 7, {notify_sent, ChPid}).

unblock(QPid, ChPid) ->
    gen_server2:pcast(QPid, 7, {unblock, ChPid}).

flush_all(QPids, ChPid) ->
    safe_pmap_ok(
      fun (_) -> ok end,
      fun (QPid) -> gen_server2:cast(QPid, {flush, ChPid}) end,
      QPids).

internal_delete2(QueueName) ->
    ok = mnesia:delete({rabbit_queue, QueueName}),
    ok = mnesia:delete({rabbit_durable_queue, QueueName}),
    %% this is last because it returns a post-transaction callback
    rabbit_exchange:delete_queue_bindings(QueueName).

internal_delete(QueueName) ->
    case
        rabbit_misc:execute_mnesia_transaction(
          fun () ->
                  case mnesia:wread({rabbit_queue, QueueName}) of
                      []  -> {error, not_found};
                      [_] -> internal_delete2(QueueName)
                  end
          end) of
        Err = {error, _} ->
            Err;
        %% we want to execute some things, as
        %% decided by rabbit_exchange, after the
        %% transaction.
        PostHook ->
            PostHook(),
            ok
    end.

on_node_down(Node) ->
    [Hook() ||
        Hook <- rabbit_misc:execute_mnesia_transaction(
                  fun () ->
                          qlc:e(qlc:q([delete_queue(QueueName) ||
                                          #amqqueue{name = QueueName, pid = Pid}
                                              <- mnesia:table(rabbit_queue),
                                          node(Pid) == Node]))
                  end)],
    ok.

delete_queue(QueueName) ->
    Post = rabbit_exchange:delete_transient_queue_bindings(QueueName),
    ok = mnesia:delete({rabbit_queue, QueueName}),
    Post.

pseudo_queue(QueueName, Pid) ->
    #amqqueue{name = QueueName,
              durable = false,
              auto_delete = false,
              arguments = [],
              pid = Pid}.

safe_pmap_ok(H, F, L) ->
    case [R || R <- rabbit_misc:upmap(
                      fun (V) ->
                              try
                                  rabbit_misc:with_exit_handler(
                                    fun () -> H(V) end,
                                    fun () -> F(V) end)
                              catch Class:Reason -> {Class, Reason}
                              end
                      end, L),
               R =/= ok] of
        []     -> ok;
        Errors -> {error, Errors}
    end.<|MERGE_RESOLUTION|>--- conflicted
+++ resolved
@@ -31,11 +31,7 @@
 
 -module(rabbit_amqqueue).
 
-<<<<<<< HEAD
--export([start/0, recover/0, declare/5, delete/3, purge/1]).
-=======
--export([start/0, declare/4, delete/3, purge/1]).
->>>>>>> dd2c9913
+-export([start/0, declare/5, delete/3, purge/1]).
 -export([internal_declare/2, internal_delete/1]).
 -export([pseudo_queue/2]).
 -export([lookup/1, with/2, with_or_die/2,
@@ -66,12 +62,7 @@
       'ok' | {'error', [{'error' | 'exit' | 'throw', any()}]}).
 
 -spec(start/0 :: () -> 'ok').
-<<<<<<< HEAD
--spec(recover/0 :: () -> 'ok').
 -spec(declare/5 :: (queue_name(), boolean(), boolean(), amqp_table(), maybe(pid())) ->
-=======
--spec(declare/4 :: (queue_name(), boolean(), boolean(), amqp_table()) ->
->>>>>>> dd2c9913
              amqqueue()).
 -spec(lookup/1 :: (queue_name()) -> {'ok', amqqueue()} | not_found()).
 -spec(with/2 :: (queue_name(), qfun(A)) -> A | not_found()).
@@ -104,15 +95,9 @@
 -spec(notify_down_all/2 :: ([pid()], pid()) -> ok_or_errors()).
 -spec(limit_all/3 :: ([pid()], pid(), pid() | 'undefined') -> ok_or_errors()).
 -spec(basic_get/3 :: (amqqueue(), pid(), boolean()) ->
-<<<<<<< HEAD
-             {'ok', non_neg_integer(), msg()} | 'empty').
+             {'ok', non_neg_integer(), qmsg()} | 'empty').
 -spec(basic_consume/7 ::
       (amqqueue(), boolean(), pid(), pid() | 'undefined', ctag(),
-=======
-             {'ok', non_neg_integer(), qmsg()} | 'empty').
--spec(basic_consume/8 ::
-      (amqqueue(), boolean(), pid(), pid(), pid() | 'undefined', ctag(),
->>>>>>> dd2c9913
        boolean(), any()) ->
              'ok' | {'error', 'queue_owned_by_another_connection' |
                      'exclusive_consume_unavailable'}).
@@ -139,20 +124,25 @@
     _RealDurableQueues = recover_durable_queues(DurableQueues),
     ok.
 
-<<<<<<< HEAD
-recover() ->
-    ok = recover_durable_queues(),
-    ok.
+find_durable_queues() ->
+    Node = node(),
+    %% TODO: use dirty ops instead
+    rabbit_misc:execute_mnesia_transaction(
+      fun () ->
+              qlc:e(qlc:q([Q || Q = #amqqueue{pid = Pid}
+                                    <- mnesia:table(rabbit_durable_queue),
+                                node(Pid) == Node]))
+      end).
 
 shared_or_live_owner(none) ->
      true;
 shared_or_live_owner(Owner) when is_pid(Owner) ->
     rpc:call(node(Owner), erlang, is_process_alive, [Owner]).
 
-recover_durable_queues() ->
-    Node = node(),
-    lists:foreach(
-      fun (RecoveredQ = #amqqueue{ exclusive_owner = Owner }) ->
+recover_durable_queues(DurableQueues) ->
+    lists:foldl(
+      fun (RecoveredQ = #amqqueue{ exclusive_owner = Owner },
+           Acc) ->
               %% We need to catch the case where a client connected to
               %% another node has deleted the queue (and possibly
               %% re-created it).
@@ -168,51 +158,21 @@
                   end,
               case shared_or_live_owner(Owner) of
                   true ->
-                      Q = start_queue_process(RecoveredQ), 
+                      Q = start_queue_process(RecoveredQ),
                       case DoIfSameQueue(fun () -> store_queue(Q) end) of
-                          {true, ok}  -> ok;
-                          false       -> exit(Q#amqqueue.pid, shutdown)
+                          {true, ok}  -> [Q | Acc];
+                          false       -> exit(Q#amqqueue.pid, shutdown),
+                                         Acc
                       end;
                   false ->
                       case DoIfSameQueue(
-                             fun () -> 
+                             fun () ->
                                      internal_delete2(RecoveredQ#amqqueue.name)
                              end) of
                           {true, Hook} -> Hook();
                           false        -> ok
-                      end
-=======
-find_durable_queues() ->
-    Node = node(),
-    %% TODO: use dirty ops instead
-    rabbit_misc:execute_mnesia_transaction(
-      fun () ->
-              qlc:e(qlc:q([Q || Q = #amqqueue{pid = Pid}
-                                    <- mnesia:table(rabbit_durable_queue),
-                                node(Pid) == Node]))
-      end).
-
-recover_durable_queues(DurableQueues) ->
-    lists:foldl(
-      fun (RecoveredQ, Acc) ->
-              Q = start_queue_process(RecoveredQ),
-              %% We need to catch the case where a client connected to
-              %% another node has deleted the queue (and possibly
-              %% re-created it).
-              case rabbit_misc:execute_mnesia_transaction(
-                     fun () ->
-                             case mnesia:match_object(
-                                    rabbit_durable_queue, RecoveredQ,
-                                    read) of
-                                 [_] -> ok = store_queue(Q),
-                                        true;
-                                 []  -> false
-                             end
-                     end) of
-                  true  -> [Q | Acc];
-                  false -> exit(Q#amqqueue.pid, shutdown),
-                           Acc
->>>>>>> dd2c9913
+                      end,
+                      Acc
               end
       end, [], DurableQueues).
 
