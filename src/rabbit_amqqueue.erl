%% The contents of this file are subject to the Mozilla Public License
%% Version 1.1 (the "License"); you may not use this file except in
%% compliance with the License. You may obtain a copy of the License
%% at http://www.mozilla.org/MPL/
%%
%% Software distributed under the License is distributed on an "AS IS"
%% basis, WITHOUT WARRANTY OF ANY KIND, either express or implied. See
%% the License for the specific language governing rights and
%% limitations under the License.
%%
%% The Original Code is RabbitMQ.
%%
%% The Initial Developer of the Original Code is VMware, Inc.
%% Copyright (c) 2007-2011 VMware, Inc.  All rights reserved.
%%

-module(rabbit_amqqueue).

-export([start/0, stop/0, declare/5, delete_immediately/1, delete/3, purge/1]).
<<<<<<< HEAD
-export([internal_declare/2, internal_delete/1,
         maybe_run_queue_via_backing_queue/3,
         maybe_run_queue_via_backing_queue_async/3,
         sync_timeout/1, update_ram_duration/1, set_ram_duration_target/2,
         set_maximum_since_use/2, maybe_expire/1, drop_expired/1]).
=======
>>>>>>> f4faaa8b
-export([pseudo_queue/2]).
-export([lookup/1, with/2, with_or_die/2, assert_equivalence/5,
         check_exclusive_access/2, with_exclusive_access_or_die/3,
         stat/1, deliver/2, requeue/3, ack/4, reject/4]).
-export([list/1, info_keys/0, info/1, info/2, info_all/1, info_all/2]).
-export([consumers/1, consumers_all/1]).
-export([basic_get/3, basic_consume/7, basic_cancel/4]).
-export([notify_sent/2, unblock/2, flush_all/2]).
-export([commit_all/3, rollback_all/3, notify_down_all/2, limit_all/3]).
-export([on_node_down/1]).
-export([store_queue/1]).

%% internal
-export([internal_declare/2, internal_delete/1,
         run_backing_queue/2, run_backing_queue_async/2,
         sync_timeout/1, update_ram_duration/1, set_ram_duration_target/2,
         set_maximum_since_use/2, maybe_expire/1, drop_expired/1,
         emit_stats/1]).

-include("rabbit.hrl").
-include_lib("stdlib/include/qlc.hrl").

-define(INTEGER_ARG_TYPES, [byte, short, signedint, long]).

%%----------------------------------------------------------------------------

-ifdef(use_specs).

-export_type([name/0, qmsg/0]).

-type(name() :: rabbit_types:r('queue')).

-type(qlen() :: rabbit_types:ok(non_neg_integer())).
-type(qfun(A) :: fun ((rabbit_types:amqqueue()) -> A)).
-type(qmsg() :: {name(), pid(), msg_id(), boolean(), rabbit_types:message()}).
-type(msg_id() :: non_neg_integer()).
-type(ok_or_errors() ::
        'ok' | {'error', [{'error' | 'exit' | 'throw', any()}]}).

-type(queue_or_not_found() :: rabbit_types:amqqueue() | 'not_found').

-spec(start/0 :: () -> 'ok').
-spec(stop/0 :: () -> 'ok').
-spec(declare/5 ::
        (name(), boolean(), boolean(),
         rabbit_framing:amqp_table(), rabbit_types:maybe(pid()))
        -> {'new' | 'existing', rabbit_types:amqqueue()} |
           rabbit_types:channel_exit()).
-spec(lookup/1 ::
        (name()) -> rabbit_types:ok(rabbit_types:amqqueue()) |
                    rabbit_types:error('not_found')).
-spec(with/2 :: (name(), qfun(A)) -> A | rabbit_types:error('not_found')).
-spec(with_or_die/2 ::
        (name(), qfun(A)) -> A | rabbit_types:channel_exit()).
-spec(assert_equivalence/5 ::
        (rabbit_types:amqqueue(), boolean(), boolean(),
         rabbit_framing:amqp_table(), rabbit_types:maybe(pid()))
        -> 'ok' | rabbit_types:channel_exit() |
           rabbit_types:connection_exit()).
-spec(check_exclusive_access/2 ::
        (rabbit_types:amqqueue(), pid())
        -> 'ok' | rabbit_types:channel_exit()).
-spec(with_exclusive_access_or_die/3 ::
        (name(), pid(), qfun(A)) -> A | rabbit_types:channel_exit()).
-spec(list/1 :: (rabbit_types:vhost()) -> [rabbit_types:amqqueue()]).
-spec(info_keys/0 :: () -> rabbit_types:info_keys()).
-spec(info/1 :: (rabbit_types:amqqueue()) -> rabbit_types:infos()).
-spec(info/2 ::
        (rabbit_types:amqqueue(), rabbit_types:info_keys())
        -> rabbit_types:infos()).
-spec(info_all/1 :: (rabbit_types:vhost()) -> [rabbit_types:infos()]).
-spec(info_all/2 :: (rabbit_types:vhost(), rabbit_types:info_keys())
                    -> [rabbit_types:infos()]).
-spec(consumers/1 ::
        (rabbit_types:amqqueue())
        -> [{pid(), rabbit_types:ctag(), boolean()}]).
-spec(consumers_all/1 ::
        (rabbit_types:vhost())
        -> [{name(), pid(), rabbit_types:ctag(), boolean()}]).
-spec(stat/1 ::
        (rabbit_types:amqqueue())
        -> {'ok', non_neg_integer(), non_neg_integer()}).
-spec(emit_stats/1 :: (rabbit_types:amqqueue()) -> 'ok').
-spec(delete_immediately/1 :: (rabbit_types:amqqueue()) -> 'ok').
-spec(delete/3 ::
        (rabbit_types:amqqueue(), 'false', 'false')
        -> qlen();
        (rabbit_types:amqqueue(), 'true' , 'false')
        -> qlen() | rabbit_types:error('in_use');
        (rabbit_types:amqqueue(), 'false', 'true' )
        -> qlen() | rabbit_types:error('not_empty');
        (rabbit_types:amqqueue(), 'true' , 'true' )
        -> qlen() |
           rabbit_types:error('in_use') |
           rabbit_types:error('not_empty')).
-spec(purge/1 :: (rabbit_types:amqqueue()) -> qlen()).
-spec(deliver/2 :: (pid(), rabbit_types:delivery()) -> boolean()).
-spec(requeue/3 :: (pid(), [msg_id()],  pid()) -> 'ok').
-spec(ack/4 ::
        (pid(), rabbit_types:maybe(rabbit_types:txn()), [msg_id()], pid())
        -> 'ok').
-spec(reject/4 :: (pid(), [msg_id()], boolean(), pid()) -> 'ok').
-spec(commit_all/3 :: ([pid()], rabbit_types:txn(), pid()) -> ok_or_errors()).
-spec(rollback_all/3 :: ([pid()], rabbit_types:txn(), pid()) -> 'ok').
-spec(notify_down_all/2 :: ([pid()], pid()) -> ok_or_errors()).
-spec(limit_all/3 :: ([pid()], pid(), pid() | 'undefined') -> ok_or_errors()).
-spec(basic_get/3 :: (rabbit_types:amqqueue(), pid(), boolean()) ->
                          {'ok', non_neg_integer(), qmsg()} | 'empty').
-spec(basic_consume/7 ::
        (rabbit_types:amqqueue(), boolean(), pid(), pid() | 'undefined',
         rabbit_types:ctag(), boolean(), any())
        -> rabbit_types:ok_or_error('exclusive_consume_unavailable')).
-spec(basic_cancel/4 ::
        (rabbit_types:amqqueue(), pid(), rabbit_types:ctag(), any()) -> 'ok').
-spec(notify_sent/2 :: (pid(), pid()) -> 'ok').
-spec(unblock/2 :: (pid(), pid()) -> 'ok').
-spec(flush_all/2 :: ([pid()], pid()) -> 'ok').
-spec(internal_declare/2 ::
        (rabbit_types:amqqueue(), boolean())
        -> queue_or_not_found() | rabbit_misc:thunk(queue_or_not_found())).
-spec(internal_delete/1 ::
        (name()) -> rabbit_types:ok_or_error('not_found') |
                    rabbit_types:connection_exit() |
                    fun ((boolean()) -> rabbit_types:ok_or_error('not_found') |
                                        rabbit_types:connection_exit())).
<<<<<<< HEAD
-spec(maybe_run_queue_via_backing_queue/3 ::
        (pid(), atom(), (fun ((A) -> {[rabbit_guid:msg_id()], A}))) -> 'ok').
-spec(maybe_run_queue_via_backing_queue_async/3 ::
        (pid(), atom(), (fun ((A) -> {[rabbit_guid:msg_id()], A}))) -> 'ok').
=======
-spec(run_backing_queue/2 ::
        (pid(), (fun ((A) -> {[rabbit_types:msg_id()], A}))) -> 'ok').
-spec(run_backing_queue_async/2 ::
        (pid(), (fun ((A) -> {[rabbit_types:msg_id()], A}))) -> 'ok').
>>>>>>> f4faaa8b
-spec(sync_timeout/1 :: (pid()) -> 'ok').
-spec(update_ram_duration/1 :: (pid()) -> 'ok').
-spec(set_ram_duration_target/2 :: (pid(), number() | 'infinity') -> 'ok').
-spec(set_maximum_since_use/2 :: (pid(), non_neg_integer()) -> 'ok').
-spec(maybe_expire/1 :: (pid()) -> 'ok').
-spec(on_node_down/1 :: (node()) -> 'ok').
-spec(pseudo_queue/2 :: (name(), pid()) -> rabbit_types:amqqueue()).

-endif.

%%----------------------------------------------------------------------------

start() ->
    DurableQueues = find_durable_queues(),
    {ok, BQ} = application:get_env(rabbit, backing_queue_module),
    ok = BQ:start([QName || #amqqueue{name = QName} <- DurableQueues]),
    {ok,_} = supervisor:start_child(
               rabbit_sup,
               {rabbit_amqqueue_sup,
                {rabbit_amqqueue_sup, start_link, []},
                transient, infinity, supervisor, [rabbit_amqqueue_sup]}),
    _RealDurableQueues = recover_durable_queues(DurableQueues),
    ok.

stop() ->
    ok = supervisor:terminate_child(rabbit_sup, rabbit_amqqueue_sup),
    ok = supervisor:delete_child(rabbit_sup, rabbit_amqqueue_sup),
    {ok, BQ} = application:get_env(rabbit, backing_queue_module),
    ok = BQ:stop().

find_durable_queues() ->
    Node = node(),
    %% TODO: use dirty ops instead
    rabbit_misc:execute_mnesia_transaction(
      fun () ->
              qlc:e(qlc:q([Q || Q = #amqqueue{pid = Pid}
                                    <- mnesia:table(rabbit_durable_queue),
                                node(Pid) == Node]))
      end).

recover_durable_queues(DurableQueues) ->
    Qs = [start_queue_process(Q) || Q <- DurableQueues],
    [Q || Q <- Qs,
          gen_server2:call(Q#amqqueue.pid, {init, true}, infinity) == Q].

declare(QueueName, Durable, AutoDelete, Args, Owner) ->
    ok = check_declare_arguments(QueueName, Args),
    Q = start_queue_process(#amqqueue{name            = QueueName,
                                      durable         = Durable,
                                      auto_delete     = AutoDelete,
                                      arguments       = Args,
                                      exclusive_owner = Owner,
                                      pid             = none,
                                      mirror_pids     = []}),
    case gen_server2:call(Q#amqqueue.pid, {init, false}, infinity) of
        not_found -> rabbit_misc:not_found(QueueName);
        Q1        -> Q1
    end.

internal_declare(Q, true) ->
    rabbit_misc:execute_mnesia_tx_with_tail(
      fun () -> ok = store_queue(Q), rabbit_misc:const(Q) end);
internal_declare(Q = #amqqueue{name = QueueName}, false) ->
    rabbit_misc:execute_mnesia_tx_with_tail(
      fun () ->
              case mnesia:wread({rabbit_queue, QueueName}) of
                  [] ->
                      case mnesia:read({rabbit_durable_queue, QueueName}) of
                          []  -> ok = store_queue(Q),
                                 B = add_default_binding(Q),
                                 fun (Tx) -> B(Tx), Q end;
                          %% Q exists on stopped node
                          [_] -> rabbit_misc:const(not_found)
                      end;
                  [ExistingQ = #amqqueue{pid = QPid}] ->
                      case rabbit_misc:is_process_alive(QPid) of
                          true  -> rabbit_misc:const(ExistingQ);
                          false -> TailFun = internal_delete(QueueName),
                                   fun (Tx) -> TailFun(Tx), ExistingQ end
                      end
              end
      end).

store_queue(Q = #amqqueue{durable = true}) ->
    ok = mnesia:write(rabbit_durable_queue, Q, write),
    ok = mnesia:write(rabbit_queue, Q, write),
    ok;
store_queue(Q = #amqqueue{durable = false}) ->
    ok = mnesia:write(rabbit_queue, Q, write),
    ok.

start_queue_process(Q) ->
    {ok, Pid} = rabbit_amqqueue_sup:start_child([Q]),
    Q#amqqueue{pid = Pid}.

add_default_binding(#amqqueue{name = QueueName}) ->
    ExchangeName = rabbit_misc:r(QueueName, exchange, <<>>),
    RoutingKey = QueueName#resource.name,
    rabbit_binding:add(#binding{source      = ExchangeName,
                                destination = QueueName,
                                key         = RoutingKey,
                                args        = []}).

lookup(Name) ->
    rabbit_misc:dirty_read({rabbit_queue, Name}).

with(Name, F, E) ->
    case lookup(Name) of
        {ok, Q} -> rabbit_misc:with_exit_handler(E, fun () -> F(Q) end);
        {error, not_found} -> E()
    end.

with(Name, F) ->
    with(Name, F, fun () -> {error, not_found} end).
with_or_die(Name, F) ->
    with(Name, F, fun () -> rabbit_misc:not_found(Name) end).

assert_equivalence(#amqqueue{durable     = Durable,
                             auto_delete = AutoDelete} = Q,
                   Durable, AutoDelete, RequiredArgs, Owner) ->
    assert_args_equivalence(Q, RequiredArgs),
    check_exclusive_access(Q, Owner, strict);
assert_equivalence(#amqqueue{name = QueueName},
                   _Durable, _AutoDelete, _RequiredArgs, _Owner) ->
    rabbit_misc:protocol_error(
      precondition_failed, "parameters for ~s not equivalent",
      [rabbit_misc:rs(QueueName)]).

check_exclusive_access(Q, Owner) -> check_exclusive_access(Q, Owner, lax).

check_exclusive_access(#amqqueue{exclusive_owner = Owner}, Owner, _MatchType) ->
    ok;
check_exclusive_access(#amqqueue{exclusive_owner = none}, _ReaderPid, lax) ->
    ok;
check_exclusive_access(#amqqueue{name = QueueName}, _ReaderPid, _MatchType) ->
    rabbit_misc:protocol_error(
      resource_locked,
      "cannot obtain exclusive access to locked ~s",
      [rabbit_misc:rs(QueueName)]).

with_exclusive_access_or_die(Name, ReaderPid, F) ->
    with_or_die(Name,
                fun (Q) -> check_exclusive_access(Q, ReaderPid), F(Q) end).

assert_args_equivalence(#amqqueue{name = QueueName, arguments = Args},
                        RequiredArgs) ->
    rabbit_misc:assert_args_equivalence(Args, RequiredArgs, QueueName,
                                        [<<"x-expires">>]).

check_declare_arguments(QueueName, Args) ->
    [case Fun(rabbit_misc:table_lookup(Args, Key)) of
         ok             -> ok;
         {error, Error} -> rabbit_misc:protocol_error(
                             precondition_failed,
                             "invalid arg '~s' for ~s: ~w",
                             [Key, rabbit_misc:rs(QueueName), Error])
     end || {Key, Fun} <-
                [{<<"x-expires">>,     fun check_integer_argument/1},
                 {<<"x-message-ttl">>, fun check_integer_argument/1}]],
    ok.

check_integer_argument(undefined) ->
    ok;
check_integer_argument({Type, Val}) when Val > 0 ->
    case lists:member(Type, ?INTEGER_ARG_TYPES) of
        true  -> ok;
        false -> {error, {unacceptable_type, Type}}
    end;
check_integer_argument({_Type, Val}) ->
    {error, {value_zero_or_less, Val}}.

list(VHostPath) ->
    mnesia:dirty_match_object(
      rabbit_queue,
      #amqqueue{name = rabbit_misc:r(VHostPath, queue), _ = '_'}).

info_keys() -> rabbit_amqqueue_process:info_keys().

map(VHostPath, F) -> rabbit_misc:filter_exit_map(F, list(VHostPath)).

info(#amqqueue{ pid = QPid }) ->
    delegate_call(QPid, info).

info(#amqqueue{ pid = QPid }, Items) ->
    case delegate_call(QPid, {info, Items}) of
        {ok, Res}      -> Res;
        {error, Error} -> throw(Error)
    end.

info_all(VHostPath) -> map(VHostPath, fun (Q) -> info(Q) end).

info_all(VHostPath, Items) -> map(VHostPath, fun (Q) -> info(Q, Items) end).

consumers(#amqqueue{ pid = QPid }) ->
    delegate_call(QPid, consumers).

consumers_all(VHostPath) ->
    lists:append(
      map(VHostPath,
          fun (Q) -> [{Q#amqqueue.name, ChPid, ConsumerTag, AckRequired} ||
                         {ChPid, ConsumerTag, AckRequired} <- consumers(Q)]
          end)).

stat(#amqqueue{pid = QPid}) ->
    delegate_call(QPid, stat).

emit_stats(#amqqueue{pid = QPid}) ->
    delegate_cast(QPid, emit_stats).

delete_immediately(#amqqueue{ pid = QPid }) ->
    gen_server2:cast(QPid, delete_immediately).

delete(#amqqueue{ pid = QPid }, IfUnused, IfEmpty) ->
    delegate_call(QPid, {delete, IfUnused, IfEmpty}).

purge(#amqqueue{ pid = QPid }) -> delegate_call(QPid, purge).

deliver(QPid, Delivery = #delivery{immediate = true}) ->
    gen_server2:call(QPid, {deliver_immediately, Delivery}, infinity);
deliver(QPid, Delivery = #delivery{mandatory = true}) ->
    gen_server2:call(QPid, {deliver, Delivery}, infinity),
    true;
deliver(QPid, Delivery) ->
    gen_server2:cast(QPid, {deliver, Delivery}),
    true.

requeue(QPid, MsgIds, ChPid) ->
    delegate_call(QPid, {requeue, MsgIds, ChPid}).

ack(QPid, Txn, MsgIds, ChPid) ->
    delegate_cast(QPid, {ack, Txn, MsgIds, ChPid}).

reject(QPid, MsgIds, Requeue, ChPid) ->
    delegate_cast(QPid, {reject, MsgIds, Requeue, ChPid}).

commit_all(QPids, Txn, ChPid) ->
    safe_delegate_call_ok(
      fun (QPid) -> gen_server2:call(QPid, {commit, Txn, ChPid}, infinity) end,
      QPids).

rollback_all(QPids, Txn, ChPid) ->
    delegate:invoke_no_result(
      QPids, fun (QPid) -> gen_server2:cast(QPid, {rollback, Txn, ChPid}) end).

notify_down_all(QPids, ChPid) ->
    safe_delegate_call_ok(
      fun (QPid) -> gen_server2:call(QPid, {notify_down, ChPid}, infinity) end,
      QPids).

limit_all(QPids, ChPid, LimiterPid) ->
    delegate:invoke_no_result(
      QPids, fun (QPid) ->
                     gen_server2:cast(QPid, {limit, ChPid, LimiterPid})
             end).

basic_get(#amqqueue{pid = QPid}, ChPid, NoAck) ->
    delegate_call(QPid, {basic_get, ChPid, NoAck}).

basic_consume(#amqqueue{pid = QPid}, NoAck, ChPid, LimiterPid,
              ConsumerTag, ExclusiveConsume, OkMsg) ->
    delegate_call(QPid, {basic_consume, NoAck, ChPid,
                         LimiterPid, ConsumerTag, ExclusiveConsume, OkMsg}).

basic_cancel(#amqqueue{pid = QPid}, ChPid, ConsumerTag, OkMsg) ->
    ok = delegate_call(QPid, {basic_cancel, ChPid, ConsumerTag, OkMsg}).

notify_sent(QPid, ChPid) ->
    gen_server2:cast(QPid, {notify_sent, ChPid}).

unblock(QPid, ChPid) ->
    delegate_cast(QPid, {unblock, ChPid}).

flush_all(QPids, ChPid) ->
    delegate:invoke_no_result(
      QPids, fun (QPid) -> gen_server2:cast(QPid, {flush, ChPid}) end).

internal_delete1(QueueName) ->
    ok = mnesia:delete({rabbit_queue, QueueName}),
    ok = mnesia:delete({rabbit_durable_queue, QueueName}),
    %% we want to execute some things, as decided by rabbit_exchange,
    %% after the transaction.
    rabbit_binding:remove_for_destination(QueueName).

internal_delete(QueueName) ->
    rabbit_misc:execute_mnesia_tx_with_tail(
      fun () ->
              case mnesia:wread({rabbit_queue, QueueName}) of
                  []  -> rabbit_misc:const({error, not_found});
                  [_] -> Deletions = internal_delete1(QueueName),
                         fun (Tx) -> ok = rabbit_binding:process_deletions(
                                            Deletions, Tx)
                         end
              end
      end).

<<<<<<< HEAD

maybe_run_queue_via_backing_queue(QPid, Mod, Fun) ->
    gen_server2:call(QPid, {maybe_run_queue_via_backing_queue, Mod, Fun},
                     infinity).

maybe_run_queue_via_backing_queue_async(QPid, Mod, Fun) ->
    gen_server2:cast(QPid, {maybe_run_queue_via_backing_queue, Mod, Fun}).
=======
run_backing_queue(QPid, Fun) ->
    gen_server2:call(QPid, {run_backing_queue, Fun}, infinity).

run_backing_queue_async(QPid, Fun) ->
    gen_server2:cast(QPid, {run_backing_queue, Fun}).
>>>>>>> f4faaa8b

sync_timeout(QPid) ->
    gen_server2:cast(QPid, sync_timeout).

update_ram_duration(QPid) ->
    gen_server2:cast(QPid, update_ram_duration).

set_ram_duration_target(QPid, Duration) ->
    gen_server2:cast(QPid, {set_ram_duration_target, Duration}).

set_maximum_since_use(QPid, Age) ->
    gen_server2:cast(QPid, {set_maximum_since_use, Age}).

maybe_expire(QPid) ->
    gen_server2:cast(QPid, maybe_expire).

drop_expired(QPid) ->
    gen_server2:cast(QPid, drop_expired).

on_node_down(Node) ->
    rabbit_misc:execute_mnesia_transaction(
      fun () -> qlc:e(qlc:q([delete_queue(QueueName) ||
                                #amqqueue{name = QueueName, pid = Pid,
                                          mirror_pids = []}
                                    <- mnesia:table(rabbit_queue),
                                node(Pid) == Node]))
      end,
      fun (Deletions, Tx) ->
              rabbit_binding:process_deletions(
                lists:foldl(fun rabbit_binding:combine_deletions/2,
                            rabbit_binding:new_deletions(),
                            Deletions),
                Tx)
      end).

delete_queue(QueueName) ->
    ok = mnesia:delete({rabbit_queue, QueueName}),
    rabbit_binding:remove_transient_for_destination(QueueName).

pseudo_queue(QueueName, Pid) ->
    #amqqueue{name        = QueueName,
              durable     = false,
              auto_delete = false,
              arguments   = [],
              pid         = Pid,
              mirror_pids = []}.

safe_delegate_call_ok(F, Pids) ->
    case delegate:invoke(Pids, fun (Pid) ->
                                       rabbit_misc:with_exit_handler(
                                         fun () -> ok end,
                                         fun () -> F(Pid) end)
                               end) of
        {_,  []} -> ok;
        {_, Bad} -> {error, Bad}
    end.

delegate_call(Pid, Msg) ->
    delegate:invoke(Pid, fun (P) -> gen_server2:call(P, Msg, infinity) end).

delegate_cast(Pid, Msg) ->
    delegate:invoke_no_result(Pid, fun (P) -> gen_server2:cast(P, Msg) end).<|MERGE_RESOLUTION|>--- conflicted
+++ resolved
@@ -17,14 +17,6 @@
 -module(rabbit_amqqueue).
 
 -export([start/0, stop/0, declare/5, delete_immediately/1, delete/3, purge/1]).
-<<<<<<< HEAD
--export([internal_declare/2, internal_delete/1,
-         maybe_run_queue_via_backing_queue/3,
-         maybe_run_queue_via_backing_queue_async/3,
-         sync_timeout/1, update_ram_duration/1, set_ram_duration_target/2,
-         set_maximum_since_use/2, maybe_expire/1, drop_expired/1]).
-=======
->>>>>>> f4faaa8b
 -export([pseudo_queue/2]).
 -export([lookup/1, with/2, with_or_die/2, assert_equivalence/5,
          check_exclusive_access/2, with_exclusive_access_or_die/3,
@@ -37,9 +29,10 @@
 -export([on_node_down/1]).
 -export([store_queue/1]).
 
+
 %% internal
 -export([internal_declare/2, internal_delete/1,
-         run_backing_queue/2, run_backing_queue_async/2,
+         run_backing_queue/3, run_backing_queue_async/3,
          sync_timeout/1, update_ram_duration/1, set_ram_duration_target/2,
          set_maximum_since_use/2, maybe_expire/1, drop_expired/1,
          emit_stats/1]).
@@ -150,17 +143,12 @@
                     rabbit_types:connection_exit() |
                     fun ((boolean()) -> rabbit_types:ok_or_error('not_found') |
                                         rabbit_types:connection_exit())).
-<<<<<<< HEAD
--spec(maybe_run_queue_via_backing_queue/3 ::
-        (pid(), atom(), (fun ((A) -> {[rabbit_guid:msg_id()], A}))) -> 'ok').
--spec(maybe_run_queue_via_backing_queue_async/3 ::
-        (pid(), atom(), (fun ((A) -> {[rabbit_guid:msg_id()], A}))) -> 'ok').
-=======
--spec(run_backing_queue/2 ::
-        (pid(), (fun ((A) -> {[rabbit_types:msg_id()], A}))) -> 'ok').
--spec(run_backing_queue_async/2 ::
-        (pid(), (fun ((A) -> {[rabbit_types:msg_id()], A}))) -> 'ok').
->>>>>>> f4faaa8b
+-spec(run_backing_queue/3 ::
+        (pid(), atom(),
+         (fun ((atom(), A) -> {[rabbit_types:msg_id()], A}))) -> 'ok').
+-spec(run_backing_queue_async/3 ::
+        (pid(), atom(),
+         (fun ((atom(), A) -> {[rabbit_types:msg_id()], A}))) -> 'ok').
 -spec(sync_timeout/1 :: (pid()) -> 'ok').
 -spec(update_ram_duration/1 :: (pid()) -> 'ok').
 -spec(set_ram_duration_target/2 :: (pid(), number() | 'infinity') -> 'ok').
@@ -456,21 +444,11 @@
               end
       end).
 
-<<<<<<< HEAD
-
-maybe_run_queue_via_backing_queue(QPid, Mod, Fun) ->
-    gen_server2:call(QPid, {maybe_run_queue_via_backing_queue, Mod, Fun},
-                     infinity).
-
-maybe_run_queue_via_backing_queue_async(QPid, Mod, Fun) ->
-    gen_server2:cast(QPid, {maybe_run_queue_via_backing_queue, Mod, Fun}).
-=======
-run_backing_queue(QPid, Fun) ->
-    gen_server2:call(QPid, {run_backing_queue, Fun}, infinity).
-
-run_backing_queue_async(QPid, Fun) ->
-    gen_server2:cast(QPid, {run_backing_queue, Fun}).
->>>>>>> f4faaa8b
+run_backing_queue(QPid, Mod, Fun) ->
+    gen_server2:call(QPid, {run_backing_queue, Mod, Fun}, infinity).
+
+run_backing_queue_async(QPid, Mod, Fun) ->
+    gen_server2:cast(QPid, {run_backing_queue, Mod, Fun}).
 
 sync_timeout(QPid) ->
     gen_server2:cast(QPid, sync_timeout).
