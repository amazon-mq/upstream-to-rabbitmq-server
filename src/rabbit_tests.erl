--- conflicted
+++ resolved
@@ -1306,11 +1306,7 @@
     rabbit_channel:do(Ch, #'queue.declare'{ passive = true,
                                             queue   = ?CLEANUP_QUEUE_NAME }),
     receive
-<<<<<<< HEAD
-        {channel_exit, 1, {amqp_error, not_found, _, _}} ->
-=======
         #'channel.close'{reply_code = 404} ->
->>>>>>> 245592bc
             ok
     after 2000 ->
             throw(failed_to_receive_channel_exit)
