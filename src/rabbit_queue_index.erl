%% The contents of this file are subject to the Mozilla Public License
%% Version 1.1 (the "License"); you may not use this file except in
%% compliance with the License. You may obtain a copy of the License
%% at http://www.mozilla.org/MPL/
%%
%% Software distributed under the License is distributed on an "AS IS"
%% basis, WITHOUT WARRANTY OF ANY KIND, either express or implied. See
%% the License for the specific language governing rights and
%% limitations under the License.
%%
%% The Original Code is RabbitMQ.
%%
%% The Initial Developer of the Original Code is VMware, Inc.
%% Copyright (c) 2007-2011 VMware, Inc.  All rights reserved.
%%

-module(rabbit_queue_index).

-export([init/2, shutdown_terms/1, recover/5,
         terminate/2, delete_and_terminate/1,
         publish/5, deliver/2, ack/2, sync/1, sync/2, flush/1, read/3,
         next_segment_boundary/1, bounds/1, recover/1]).

-export([add_queue_ttl/0]).

-define(CLEAN_FILENAME, "clean.dot").

%%----------------------------------------------------------------------------

%% The queue index is responsible for recording the order of messages
%% within a queue on disk.
%%
%% Because of the fact that the queue can decide at any point to send
%% a queue entry to disk, you can not rely on publishes appearing in
%% order. The only thing you can rely on is a message being published,
%% then delivered, then ack'd.
%%
%% In order to be able to clean up ack'd messages, we write to segment
%% files. These files have a fixed maximum size: ?SEGMENT_ENTRY_COUNT
%% publishes, delivers and acknowledgements. They are numbered, and so
%% it is known that the 0th segment contains messages 0 ->
%% ?SEGMENT_ENTRY_COUNT - 1, the 1st segment contains messages
%% ?SEGMENT_ENTRY_COUNT -> 2*?SEGMENT_ENTRY_COUNT - 1 and so on. As
%% such, in the segment files, we only refer to message sequence ids
%% by the LSBs as SeqId rem ?SEGMENT_ENTRY_COUNT. This gives them a
%% fixed size.
%%
%% However, transient messages which are not sent to disk at any point
%% will cause gaps to appear in segment files. Therefore, we delete a
%% segment file whenever the number of publishes == number of acks
%% (note that although it is not fully enforced, it is assumed that a
%% message will never be ackd before it is delivered, thus this test
%% also implies == number of delivers). In practise, this does not
%% cause disk churn in the pathological case because of the journal
%% and caching (see below).
%%
%% Because of the fact that publishes, delivers and acks can occur all
%% over, we wish to avoid lots of seeking. Therefore we have a fixed
%% sized journal to which all actions are appended. When the number of
%% entries in this journal reaches max_journal_entries, the journal
%% entries are scattered out to their relevant files, and the journal
%% is truncated to zero size. Note that entries in the journal must
%% carry the full sequence id, thus the format of entries in the
%% journal is different to that in the segments.
%%
%% The journal is also kept fully in memory, pre-segmented: the state
%% contains a mapping from segment numbers to state-per-segment (this
%% state is held for all segments which have been "seen": thus a
%% segment which has been read but has no pending entries in the
%% journal is still held in this mapping. Also note that a dict is
%% used for this mapping, not an array because with an array, you will
%% always have entries from 0). Actions are stored directly in this
%% state. Thus at the point of flushing the journal, firstly no
%% reading from disk is necessary, but secondly if the known number of
%% acks and publishes in a segment are equal, given the known state of
%% the segment file combined with the journal, no writing needs to be
%% done to the segment file either (in fact it is deleted if it exists
%% at all). This is safe given that the set of acks is a subset of the
%% set of publishes. When it's necessary to sync messages because of
%% transactions, it's only necessary to fsync on the journal: when
%% entries are distributed from the journal to segment files, those
%% segments appended to are fsync'd prior to the journal being
%% truncated.
%%
%% This module is also responsible for scanning the queue index files
%% and seeding the message store on start up.
%%
%% Note that in general, the representation of a message's state as
%% the tuple: {('no_pub'|{MsgId, MsgProps, IsPersistent}),
%% ('del'|'no_del'), ('ack'|'no_ack')} is richer than strictly
%% necessary for most operations. However, for startup, and to ensure
%% the safe and correct combination of journal entries with entries
%% read from the segment on disk, this richer representation vastly
%% simplifies and clarifies the code.
%%
%% For notes on Clean Shutdown and startup, see documentation in
%% variable_queue.
%%
%%----------------------------------------------------------------------------

%% ---- Journal details ----

-define(JOURNAL_FILENAME, "journal.jif").

-define(PUB_PERSIST_JPREFIX, 2#00).
-define(PUB_TRANS_JPREFIX,   2#01).
-define(DEL_JPREFIX,         2#10).
-define(ACK_JPREFIX,         2#11).
-define(JPREFIX_BITS, 2).
-define(SEQ_BYTES, 8).
-define(SEQ_BITS, ((?SEQ_BYTES * 8) - ?JPREFIX_BITS)).

%% ---- Segment details ----

-define(SEGMENT_EXTENSION, ".idx").

%% TODO: The segment size would be configurable, but deriving all the
%% other values is quite hairy and quite possibly noticably less
%% efficient, depending on how clever the compiler is when it comes to
%% binary generation/matching with constant vs variable lengths.

-define(REL_SEQ_BITS, 14).
-define(SEGMENT_ENTRY_COUNT, 16384). %% trunc(math:pow(2,?REL_SEQ_BITS))).

%% seq only is binary 00 followed by 14 bits of rel seq id
%% (range: 0 - 16383)
-define(REL_SEQ_ONLY_PREFIX, 00).
-define(REL_SEQ_ONLY_PREFIX_BITS, 2).
-define(REL_SEQ_ONLY_ENTRY_LENGTH_BYTES, 2).

%% publish record is binary 1 followed by a bit for is_persistent,
%% then 14 bits of rel seq id, 64 bits for message expiry and 128 bits
%% of md5sum msg id
-define(PUBLISH_PREFIX, 1).
-define(PUBLISH_PREFIX_BITS, 1).

-define(EXPIRY_BYTES, 8).
-define(EXPIRY_BITS, (?EXPIRY_BYTES * 8)).
-define(NO_EXPIRY, 0).

-define(MSG_ID_BYTES, 16). %% md5sum is 128 bit or 16 bytes
-define(MSG_ID_BITS, (?MSG_ID_BYTES * 8)).
%% 16 bytes for md5sum + 8 for expiry + 2 for seq, bits and prefix
-define(PUBLISH_RECORD_LENGTH_BYTES, ?MSG_ID_BYTES + ?EXPIRY_BYTES + 2).

%% 1 publish, 1 deliver, 1 ack per msg
-define(SEGMENT_TOTAL_SIZE, ?SEGMENT_ENTRY_COUNT *
            (?PUBLISH_RECORD_LENGTH_BYTES +
                 (2 * ?REL_SEQ_ONLY_ENTRY_LENGTH_BYTES))).

%% ---- misc ----

-define(PUB, {_, _, _}). %% {MsgId, MsgProps, IsPersistent}

-define(READ_MODE, [binary, raw, read]).
-define(READ_AHEAD_MODE, [{read_ahead, ?SEGMENT_TOTAL_SIZE} | ?READ_MODE]).
-define(WRITE_MODE, [write | ?READ_MODE]).

%%----------------------------------------------------------------------------

-record(qistate, { dir, segments, journal_handle, dirty_count,
                   max_journal_entries, on_sync, unsynced_msg_ids }).

-record(segment, { num, path, journal_entries, unacked }).

-include("rabbit.hrl").

%%----------------------------------------------------------------------------

-rabbit_upgrade({add_queue_ttl, []}).

-ifdef(use_specs).

-type(hdl() :: ('undefined' | any())).
-type(segment() :: ('undefined' |
                    #segment { num             :: non_neg_integer(),
                               path            :: file:filename(),
                               journal_entries :: array(),
                               unacked         :: non_neg_integer()
                             })).
-type(seq_id() :: integer()).
-type(seg_dict() :: {dict(), [segment()]}).
-type(on_sync_fun() :: fun ((gb_set()) -> ok)).
-type(qistate() :: #qistate { dir                 :: file:filename(),
                              segments            :: 'undefined' | seg_dict(),
                              journal_handle      :: hdl(),
                              dirty_count         :: integer(),
                              max_journal_entries :: non_neg_integer(),
                              on_sync             :: on_sync_fun(),
<<<<<<< HEAD
                              unsynced_msg_ids    :: [rabbit_types:msg_id()]
                            }).
-type(contains_predicate() :: fun ((rabbit_types:msg_id()) -> boolean())).
-type(walker(A) :: fun ((A) -> 'finished' |
                               {rabbit_types:msg_id(), non_neg_integer(), A})).
=======
                              unsynced_guids      :: [rabbit_guid:guid()]
                            }).
-type(startup_fun_state() ::
        {fun ((A) -> 'finished' | {rabbit_guid:guid(), non_neg_integer(), A}),
             A}).
>>>>>>> 43c4ad4d
-type(shutdown_terms() :: [any()]).

-spec(init/2 :: (rabbit_amqqueue:name(), on_sync_fun()) -> qistate()).
-spec(shutdown_terms/1 :: (rabbit_amqqueue:name()) -> shutdown_terms()).
-spec(recover/5 :: (rabbit_amqqueue:name(), shutdown_terms(), boolean(),
                    contains_predicate(), on_sync_fun()) ->
                        {'undefined' | non_neg_integer(), qistate()}).
-spec(terminate/2 :: ([any()], qistate()) -> qistate()).
-spec(delete_and_terminate/1 :: (qistate()) -> qistate()).
-spec(publish/5 :: (rabbit_types:msg_id(), seq_id(),
                    rabbit_types:message_properties(), boolean(), qistate())
                   -> qistate()).
-spec(deliver/2 :: ([seq_id()], qistate()) -> qistate()).
-spec(ack/2 :: ([seq_id()], qistate()) -> qistate()).
-spec(sync/2 :: ([seq_id()], qistate()) -> qistate()).
-spec(flush/1 :: (qistate()) -> qistate()).
-spec(read/3 :: (seq_id(), seq_id(), qistate()) ->
                     {[{rabbit_types:msg_id(), seq_id(),
                        rabbit_types:message_properties(),
                        boolean(), boolean()}], qistate()}).
-spec(next_segment_boundary/1 :: (seq_id()) -> seq_id()).
-spec(bounds/1 :: (qistate()) ->
             {non_neg_integer(), non_neg_integer(), qistate()}).
-spec(recover/1 :: ([rabbit_amqqueue:name()]) -> {[[any()]], {walker(A), A}}).

-spec(add_queue_ttl/0 :: () -> 'ok').

-endif.


%%----------------------------------------------------------------------------
%% public API
%%----------------------------------------------------------------------------

init(Name, OnSyncFun) ->
    State = #qistate { dir = Dir } = blank_state(Name),
    false = filelib:is_file(Dir), %% is_file == is file or dir
    State #qistate { on_sync = OnSyncFun }.

shutdown_terms(Name) ->
    #qistate { dir = Dir } = blank_state(Name),
    case read_shutdown_terms(Dir) of
        {error, _}   -> [];
        {ok, Terms1} -> Terms1
    end.

recover(Name, Terms, MsgStoreRecovered, ContainsCheckFun, OnSyncFun) ->
    State = #qistate { dir = Dir } = blank_state(Name),
    State1 = State #qistate { on_sync = OnSyncFun },
    CleanShutdown = detect_clean_shutdown(Dir),
    case CleanShutdown andalso MsgStoreRecovered of
        true  -> RecoveredCounts = proplists:get_value(segments, Terms, []),
                 init_clean(RecoveredCounts, State1);
        false -> init_dirty(CleanShutdown, ContainsCheckFun, State1)
    end.

terminate(Terms, State) ->
    {SegmentCounts, State1 = #qistate { dir = Dir }} = terminate(State),
    store_clean_shutdown([{segments, SegmentCounts} | Terms], Dir),
    State1.

delete_and_terminate(State) ->
    {_SegmentCounts, State1 = #qistate { dir = Dir }} = terminate(State),
    ok = rabbit_misc:recursive_delete([Dir]),
    State1.

publish(MsgId, SeqId, MsgProps, IsPersistent,
        State = #qistate { unsynced_msg_ids = UnsyncedMsgIds })
  when is_binary(MsgId) ->
    ?MSG_ID_BYTES = size(MsgId),
    {JournalHdl, State1} = get_journal_handle(
                             State #qistate {
                               unsynced_msg_ids = [MsgId | UnsyncedMsgIds] }),
    ok = file_handle_cache:append(
           JournalHdl, [<<(case IsPersistent of
                               true  -> ?PUB_PERSIST_JPREFIX;
                               false -> ?PUB_TRANS_JPREFIX
                           end):?JPREFIX_BITS,
                          SeqId:?SEQ_BITS>>,
                          create_pub_record_body(MsgId, MsgProps)]),
    maybe_flush_journal(
      add_to_journal(SeqId, {MsgId, MsgProps, IsPersistent}, State1)).

deliver(SeqIds, State) ->
    deliver_or_ack(del, SeqIds, State).

ack(SeqIds, State) ->
    deliver_or_ack(ack, SeqIds, State).

%% This is only called when there are outstanding confirms and the
%% queue is idle.
sync(State = #qistate { unsynced_msg_ids = MsgIds }) ->
    sync_if([] =/= MsgIds, State).

sync(SeqIds, State) ->
    %% The SeqIds here contains the SeqId of every publish and ack in
    %% the transaction. Ideally we should go through these seqids and
    %% only sync the journal if the pubs or acks appear in the
    %% journal. However, this would be complex to do, and given that
    %% the variable queue publishes and acks to the qi, and then
    %% syncs, all in one operation, there is no possibility of the
    %% seqids not being in the journal, provided the transaction isn't
    %% emptied (handled by sync_if anyway).
    sync_if([] =/= SeqIds, State).

flush(State = #qistate { dirty_count = 0 }) -> State;
flush(State)                                -> flush_journal(State).

read(StartEnd, StartEnd, State) ->
    {[], State};
read(Start, End, State = #qistate { segments = Segments,
                                    dir = Dir }) when Start =< End ->
    %% Start is inclusive, End is exclusive.
    LowerB = {StartSeg, _StartRelSeq} = seq_id_to_seg_and_rel_seq_id(Start),
    UpperB = {EndSeg,   _EndRelSeq}   = seq_id_to_seg_and_rel_seq_id(End - 1),
    {Messages, Segments1} =
        lists:foldr(fun (Seg, Acc) ->
                            read_bounded_segment(Seg, LowerB, UpperB, Acc, Dir)
                    end, {[], Segments}, lists:seq(StartSeg, EndSeg)),
    {Messages, State #qistate { segments = Segments1 }}.

next_segment_boundary(SeqId) ->
    {Seg, _RelSeq} = seq_id_to_seg_and_rel_seq_id(SeqId),
    reconstruct_seq_id(Seg + 1, 0).

bounds(State = #qistate { segments = Segments }) ->
    %% This is not particularly efficient, but only gets invoked on
    %% queue initialisation.
    SegNums = lists:sort(segment_nums(Segments)),
    %% Don't bother trying to figure out the lowest seq_id, merely the
    %% seq_id of the start of the lowest segment. That seq_id may not
    %% actually exist, but that's fine. The important thing is that
    %% the segment exists and the seq_id reported is on a segment
    %% boundary.
    %%
    %% We also don't really care about the max seq_id. Just start the
    %% next segment: it makes life much easier.
    %%
    %% SegNums is sorted, ascending.
    {LowSeqId, NextSeqId} =
        case SegNums of
            []         -> {0, 0};
            [MinSeg|_] -> {reconstruct_seq_id(MinSeg, 0),
                           reconstruct_seq_id(1 + lists:last(SegNums), 0)}
        end,
    {LowSeqId, NextSeqId, State}.

recover(DurableQueues) ->
    DurableDict = dict:from_list([ {queue_name_to_dir_name(Queue), Queue} ||
                                     Queue <- DurableQueues ]),
    QueuesDir = queues_dir(),
    QueueDirNames = all_queue_directory_names(QueuesDir),
    DurableDirectories = sets:from_list(dict:fetch_keys(DurableDict)),
    {DurableQueueNames, DurableTerms} =
        lists:foldl(
          fun (QueueDirName, {DurableAcc, TermsAcc}) ->
                  QueueDirPath = filename:join(QueuesDir, QueueDirName),
                  case sets:is_element(QueueDirName, DurableDirectories) of
                      true ->
                          TermsAcc1 =
                              case read_shutdown_terms(QueueDirPath) of
                                  {error, _}  -> TermsAcc;
                                  {ok, Terms} -> [Terms | TermsAcc]
                              end,
                          {[dict:fetch(QueueDirName, DurableDict) | DurableAcc],
                           TermsAcc1};
                      false ->
                          ok = rabbit_misc:recursive_delete([QueueDirPath]),
                          {DurableAcc, TermsAcc}
                  end
          end, {[], []}, QueueDirNames),
    {DurableTerms, {fun queue_index_walker/1, {start, DurableQueueNames}}}.

all_queue_directory_names(Dir) ->
    case file:list_dir(Dir) of
        {ok, Entries}   -> [ Entry || Entry <- Entries,
                                      filelib:is_dir(
                                        filename:join(Dir, Entry)) ];
        {error, enoent} -> []
    end.

%%----------------------------------------------------------------------------
%% startup and shutdown
%%----------------------------------------------------------------------------

blank_state(QueueName) ->
    Dir = filename:join(queues_dir(), queue_name_to_dir_name(QueueName)),
    {ok, MaxJournal} =
        application:get_env(rabbit, queue_index_max_journal_entries),
    #qistate { dir                 = Dir,
               segments            = segments_new(),
               journal_handle      = undefined,
               dirty_count         = 0,
               max_journal_entries = MaxJournal,
               on_sync             = fun (_) -> ok end,
               unsynced_msg_ids    = [] }.

clean_file_name(Dir) -> filename:join(Dir, ?CLEAN_FILENAME).

detect_clean_shutdown(Dir) ->
    case file:delete(clean_file_name(Dir)) of
        ok              -> true;
        {error, enoent} -> false
    end.

read_shutdown_terms(Dir) ->
    rabbit_misc:read_term_file(clean_file_name(Dir)).

store_clean_shutdown(Terms, Dir) ->
    CleanFileName = clean_file_name(Dir),
    ok = filelib:ensure_dir(CleanFileName),
    rabbit_misc:write_term_file(CleanFileName, Terms).

init_clean(RecoveredCounts, State) ->
    %% Load the journal. Since this is a clean recovery this (almost)
    %% gets us back to where we were on shutdown.
    State1 = #qistate { dir = Dir, segments = Segments } = load_journal(State),
    %% The journal loading only creates records for segments touched
    %% by the journal, and the counts are based on the journal entries
    %% only. We need *complete* counts for *all* segments. By an
    %% amazing coincidence we stored that information on shutdown.
    Segments1 =
        lists:foldl(
          fun ({Seg, UnackedCount}, SegmentsN) ->
                  Segment = segment_find_or_new(Seg, Dir, SegmentsN),
                  segment_store(Segment #segment { unacked = UnackedCount },
                                SegmentsN)
          end, Segments, RecoveredCounts),
    %% the counts above include transient messages, which would be the
    %% wrong thing to return
    {undefined, State1 # qistate { segments = Segments1 }}.

init_dirty(CleanShutdown, ContainsCheckFun, State) ->
    %% Recover the journal completely. This will also load segments
    %% which have entries in the journal and remove duplicates. The
    %% counts will correctly reflect the combination of the segment
    %% and the journal.
    State1 = #qistate { dir = Dir, segments = Segments } =
        recover_journal(State),
    {Segments1, Count} =
        %% Load each segment in turn and filter out messages that are
        %% not in the msg_store, by adding acks to the journal. These
        %% acks only go to the RAM journal as it doesn't matter if we
        %% lose them. Also mark delivered if not clean shutdown. Also
        %% find the number of unacked messages.
        lists:foldl(
          fun (Seg, {Segments2, CountAcc}) ->
                  Segment = #segment { unacked = UnackedCount } =
                      recover_segment(ContainsCheckFun, CleanShutdown,
                                      segment_find_or_new(Seg, Dir, Segments2)),
                  {segment_store(Segment, Segments2), CountAcc + UnackedCount}
          end, {Segments, 0}, all_segment_nums(State1)),
    %% Unconditionally flush since the dirty_count doesn't get updated
    %% by the above foldl.
    State2 = flush_journal(State1 #qistate { segments = Segments1 }),
    {Count, State2}.

terminate(State = #qistate { journal_handle = JournalHdl,
                             segments = Segments }) ->
    ok = case JournalHdl of
             undefined -> ok;
             _         -> file_handle_cache:close(JournalHdl)
         end,
    SegmentCounts =
        segment_fold(
          fun (#segment { num = Seg, unacked = UnackedCount }, Acc) ->
                  [{Seg, UnackedCount} | Acc]
          end, [], Segments),
    {SegmentCounts, State #qistate { journal_handle = undefined,
                                     segments = undefined }}.

recover_segment(ContainsCheckFun, CleanShutdown,
                Segment = #segment { journal_entries = JEntries }) ->
    {SegEntries, UnackedCount} = load_segment(false, Segment),
    {SegEntries1, UnackedCountDelta} =
        segment_plus_journal(SegEntries, JEntries),
    array:sparse_foldl(
      fun (RelSeq, {{MsgId, _MsgProps, _IsPersistent}, Del, no_ack},
           Segment1) ->
              recover_message(ContainsCheckFun(MsgId), CleanShutdown,
                              Del, RelSeq, Segment1)
      end,
      Segment #segment { unacked = UnackedCount + UnackedCountDelta },
      SegEntries1).

recover_message( true,  true,   _Del, _RelSeq, Segment) ->
    Segment;
recover_message( true, false,    del, _RelSeq, Segment) ->
    Segment;
recover_message( true, false, no_del,  RelSeq, Segment) ->
    add_to_journal(RelSeq, del, Segment);
recover_message(false,     _,    del,  RelSeq, Segment) ->
    add_to_journal(RelSeq, ack, Segment);
recover_message(false,     _, no_del,  RelSeq, Segment) ->
    add_to_journal(RelSeq, ack, add_to_journal(RelSeq, del, Segment)).

queue_name_to_dir_name(Name = #resource { kind = queue }) ->
    <<Num:128>> = erlang:md5(term_to_binary(Name)),
    lists:flatten(io_lib:format("~.36B", [Num])).

queues_dir() ->
    filename:join(rabbit_mnesia:dir(), "queues").

%%----------------------------------------------------------------------------
%% msg store startup delta function
%%----------------------------------------------------------------------------

queue_index_walker({start, DurableQueues}) when is_list(DurableQueues) ->
    {ok, Gatherer} = gatherer:start_link(),
    [begin
         ok = gatherer:fork(Gatherer),
         ok = worker_pool:submit_async(
                fun () -> queue_index_walker_reader(QueueName, Gatherer)
                end)
     end || QueueName <- DurableQueues],
    queue_index_walker({next, Gatherer});

queue_index_walker({next, Gatherer}) when is_pid(Gatherer) ->
    case gatherer:out(Gatherer) of
        empty ->
            ok = gatherer:stop(Gatherer),
            ok = rabbit_misc:unlink_and_capture_exit(Gatherer),
            finished;
        {value, {MsgId, Count}} ->
            {MsgId, Count, {next, Gatherer}}
    end.

queue_index_walker_reader(QueueName, Gatherer) ->
    State = #qistate { segments = Segments, dir = Dir } =
        recover_journal(blank_state(QueueName)),
    [ok = segment_entries_foldr(
            fun (_RelSeq, {{MsgId, _MsgProps, true}, _IsDelivered, no_ack},
                 ok) ->
                    gatherer:in(Gatherer, {MsgId, 1});
                (_RelSeq, _Value, Acc) ->
                    Acc
            end, ok, segment_find_or_new(Seg, Dir, Segments)) ||
        Seg <- all_segment_nums(State)],
    {_SegmentCounts, _State} = terminate(State),
    ok = gatherer:finish(Gatherer).

%%----------------------------------------------------------------------------
%% expiry/binary manipulation
%%----------------------------------------------------------------------------

create_pub_record_body(MsgId, #message_properties{expiry = Expiry}) ->
    [MsgId, expiry_to_binary(Expiry)].

expiry_to_binary(undefined) -> <<?NO_EXPIRY:?EXPIRY_BITS>>;
expiry_to_binary(Expiry)    -> <<Expiry:?EXPIRY_BITS>>.

read_pub_record_body(Hdl) ->
    case file_handle_cache:read(Hdl, ?MSG_ID_BYTES + ?EXPIRY_BYTES) of
        {ok, Bin} ->
            %% work around for binary data fragmentation. See
            %% rabbit_msg_file:read_next/2
            <<MsgIdNum:?MSG_ID_BITS, Expiry:?EXPIRY_BITS>> = Bin,
            <<MsgId:?MSG_ID_BYTES/binary>> = <<MsgIdNum:?MSG_ID_BITS>>,
            Exp = case Expiry of
                      ?NO_EXPIRY -> undefined;
                      X          -> X
                  end,
            {MsgId, #message_properties{expiry = Exp}};
        Error ->
            Error
    end.

%%----------------------------------------------------------------------------
%% journal manipulation
%%----------------------------------------------------------------------------

add_to_journal(SeqId, Action, State = #qistate { dirty_count = DCount,
                                                 segments = Segments,
                                                 dir = Dir }) ->
    {Seg, RelSeq} = seq_id_to_seg_and_rel_seq_id(SeqId),
    Segment = segment_find_or_new(Seg, Dir, Segments),
    Segment1 = add_to_journal(RelSeq, Action, Segment),
    State #qistate { dirty_count = DCount + 1,
                     segments = segment_store(Segment1, Segments) };

add_to_journal(RelSeq, Action,
               Segment = #segment { journal_entries = JEntries,
                                    unacked = UnackedCount }) ->
    Segment1 = Segment #segment {
                 journal_entries = add_to_journal(RelSeq, Action, JEntries) },
    case Action of
        del  -> Segment1;
        ack  -> Segment1 #segment { unacked = UnackedCount - 1 };
        ?PUB -> Segment1 #segment { unacked = UnackedCount + 1 }
    end;

add_to_journal(RelSeq, Action, JEntries) ->
    Val = case array:get(RelSeq, JEntries) of
              undefined ->
                  case Action of
                      ?PUB -> {Action, no_del, no_ack};
                      del  -> {no_pub,    del, no_ack};
                      ack  -> {no_pub, no_del,    ack}
                  end;
              ({Pub, no_del, no_ack}) when Action == del ->
                  {Pub, del, no_ack};
              ({Pub,    Del, no_ack}) when Action == ack ->
                  {Pub, Del,    ack}
          end,
    array:set(RelSeq, Val, JEntries).

maybe_flush_journal(State = #qistate { dirty_count = DCount,
                                       max_journal_entries = MaxJournal })
  when DCount > MaxJournal ->
    flush_journal(State);
maybe_flush_journal(State) ->
    State.

flush_journal(State = #qistate { segments = Segments }) ->
    Segments1 =
        segment_fold(
          fun (#segment { unacked = 0, path = Path }, SegmentsN) ->
                  case filelib:is_file(Path) of
                      true  -> ok = file:delete(Path);
                      false -> ok
                  end,
                  SegmentsN;
              (#segment {} = Segment, SegmentsN) ->
                  segment_store(append_journal_to_segment(Segment), SegmentsN)
          end, segments_new(), Segments),
    {JournalHdl, State1} =
        get_journal_handle(State #qistate { segments = Segments1 }),
    ok = file_handle_cache:clear(JournalHdl),
    notify_sync(State1 #qistate { dirty_count = 0 }).

append_journal_to_segment(#segment { journal_entries = JEntries,
                                     path = Path } = Segment) ->
    case array:sparse_size(JEntries) of
        0 -> Segment;
        _ -> {ok, Hdl} = file_handle_cache:open(Path, ?WRITE_MODE,
                                                [{write_buffer, infinity}]),
             array:sparse_foldl(fun write_entry_to_segment/3, Hdl, JEntries),
             ok = file_handle_cache:close(Hdl),
             Segment #segment { journal_entries = array_new() }
    end.

get_journal_handle(State = #qistate { journal_handle = undefined,
                                      dir = Dir }) ->
    Path = filename:join(Dir, ?JOURNAL_FILENAME),
    ok = filelib:ensure_dir(Path),
    {ok, Hdl} = file_handle_cache:open(Path, ?WRITE_MODE,
                                       [{write_buffer, infinity}]),
    {Hdl, State #qistate { journal_handle = Hdl }};
get_journal_handle(State = #qistate { journal_handle = Hdl }) ->
    {Hdl, State}.

%% Loading Journal. This isn't idempotent and will mess up the counts
%% if you call it more than once on the same state. Assumes the counts
%% are 0 to start with.
load_journal(State) ->
    {JournalHdl, State1} = get_journal_handle(State),
    {ok, 0} = file_handle_cache:position(JournalHdl, 0),
    load_journal_entries(State1).

%% ditto
recover_journal(State) ->
    State1 = #qistate { segments = Segments } = load_journal(State),
    Segments1 =
        segment_map(
          fun (Segment = #segment { journal_entries = JEntries,
                                    unacked = UnackedCountInJournal }) ->
                  %% We want to keep ack'd entries in so that we can
                  %% remove them if duplicates are in the journal. The
                  %% counts here are purely from the segment itself.
                  {SegEntries, UnackedCountInSeg} = load_segment(true, Segment),
                  {JEntries1, UnackedCountDuplicates} =
                      journal_minus_segment(JEntries, SegEntries),
                  Segment #segment { journal_entries = JEntries1,
                                     unacked = (UnackedCountInJournal +
                                                UnackedCountInSeg -
                                                UnackedCountDuplicates) }
          end, Segments),
    State1 #qistate { segments = Segments1 }.

load_journal_entries(State = #qistate { journal_handle = Hdl }) ->
    case file_handle_cache:read(Hdl, ?SEQ_BYTES) of
        {ok, <<Prefix:?JPREFIX_BITS, SeqId:?SEQ_BITS>>} ->
            case Prefix of
                ?DEL_JPREFIX ->
                    load_journal_entries(add_to_journal(SeqId, del, State));
                ?ACK_JPREFIX ->
                    load_journal_entries(add_to_journal(SeqId, ack, State));
                _ ->
                    case read_pub_record_body(Hdl) of
                        {MsgId, MsgProps} ->
                            Publish = {MsgId, MsgProps,
                                       case Prefix of
                                           ?PUB_PERSIST_JPREFIX -> true;
                                           ?PUB_TRANS_JPREFIX   -> false
                                       end},
                            load_journal_entries(
                              add_to_journal(SeqId, Publish, State));
                        _ErrOrEoF -> %% err, we've lost at least a publish
                            State
                    end
            end;
        _ErrOrEoF -> State
    end.

deliver_or_ack(_Kind, [], State) ->
    State;
deliver_or_ack(Kind, SeqIds, State) ->
    JPrefix = case Kind of ack -> ?ACK_JPREFIX; del -> ?DEL_JPREFIX end,
    {JournalHdl, State1} = get_journal_handle(State),
    ok = file_handle_cache:append(
           JournalHdl,
           [<<JPrefix:?JPREFIX_BITS, SeqId:?SEQ_BITS>> || SeqId <- SeqIds]),
    maybe_flush_journal(lists:foldl(fun (SeqId, StateN) ->
                                            add_to_journal(SeqId, Kind, StateN)
                                    end, State1, SeqIds)).

sync_if(false, State) ->
    State;
sync_if(_Bool, State = #qistate { journal_handle = undefined }) ->
    State;
sync_if(true, State = #qistate { journal_handle = JournalHdl }) ->
    ok = file_handle_cache:sync(JournalHdl),
    notify_sync(State).

notify_sync(State = #qistate { unsynced_msg_ids = UG, on_sync = OnSyncFun }) ->
    OnSyncFun(gb_sets:from_list(UG)),
    State #qistate { unsynced_msg_ids = [] }.

%%----------------------------------------------------------------------------
%% segment manipulation
%%----------------------------------------------------------------------------

seq_id_to_seg_and_rel_seq_id(SeqId) ->
    { SeqId div ?SEGMENT_ENTRY_COUNT, SeqId rem ?SEGMENT_ENTRY_COUNT }.

reconstruct_seq_id(Seg, RelSeq) ->
    (Seg * ?SEGMENT_ENTRY_COUNT) + RelSeq.

all_segment_nums(#qistate { dir = Dir, segments = Segments }) ->
    lists:sort(
      sets:to_list(
        lists:foldl(
          fun (SegName, Set) ->
                  sets:add_element(
                    list_to_integer(
                      lists:takewhile(fun (C) -> $0 =< C andalso C =< $9 end,
                                      SegName)), Set)
          end, sets:from_list(segment_nums(Segments)),
          filelib:wildcard("*" ++ ?SEGMENT_EXTENSION, Dir)))).

segment_find_or_new(Seg, Dir, Segments) ->
    case segment_find(Seg, Segments) of
        {ok, Segment} -> Segment;
        error         -> SegName = integer_to_list(Seg)  ++ ?SEGMENT_EXTENSION,
                         Path = filename:join(Dir, SegName),
                         #segment { num             = Seg,
                                    path            = Path,
                                    journal_entries = array_new(),
                                    unacked         = 0 }
    end.

segment_find(Seg, {_Segments, [Segment = #segment { num = Seg } |_]}) ->
    {ok, Segment}; %% 1 or (2, matches head)
segment_find(Seg, {_Segments, [_, Segment = #segment { num = Seg }]}) ->
    {ok, Segment}; %% 2, matches tail
segment_find(Seg, {Segments, _}) -> %% no match
    dict:find(Seg, Segments).

segment_store(Segment = #segment { num = Seg }, %% 1 or (2, matches head)
              {Segments, [#segment { num = Seg } | Tail]}) ->
    {Segments, [Segment | Tail]};
segment_store(Segment = #segment { num = Seg }, %% 2, matches tail
              {Segments, [SegmentA, #segment { num = Seg }]}) ->
    {Segments, [Segment, SegmentA]};
segment_store(Segment = #segment { num = Seg }, {Segments, []}) ->
    {dict:erase(Seg, Segments), [Segment]};
segment_store(Segment = #segment { num = Seg }, {Segments, [SegmentA]}) ->
    {dict:erase(Seg, Segments), [Segment, SegmentA]};
segment_store(Segment = #segment { num = Seg },
              {Segments, [SegmentA, SegmentB]}) ->
    {dict:store(SegmentB#segment.num, SegmentB, dict:erase(Seg, Segments)),
     [Segment, SegmentA]}.

segment_fold(Fun, Acc, {Segments, CachedSegments}) ->
    dict:fold(fun (_Seg, Segment, Acc1) -> Fun(Segment, Acc1) end,
              lists:foldl(Fun, Acc, CachedSegments), Segments).

segment_map(Fun, {Segments, CachedSegments}) ->
    {dict:map(fun (_Seg, Segment) -> Fun(Segment) end, Segments),
     lists:map(Fun, CachedSegments)}.

segment_nums({Segments, CachedSegments}) ->
    lists:map(fun (#segment { num = Num }) -> Num end, CachedSegments) ++
        dict:fetch_keys(Segments).

segments_new() ->
    {dict:new(), []}.

write_entry_to_segment(_RelSeq, {?PUB, del, ack}, Hdl) ->
    Hdl;
write_entry_to_segment(RelSeq, {Pub, Del, Ack}, Hdl) ->
    ok = case Pub of
             no_pub ->
                 ok;
             {MsgId, MsgProps, IsPersistent} ->
                 file_handle_cache:append(
                   Hdl, [<<?PUBLISH_PREFIX:?PUBLISH_PREFIX_BITS,
                          (bool_to_int(IsPersistent)):1,
                          RelSeq:?REL_SEQ_BITS>>,
                          create_pub_record_body(MsgId, MsgProps)])
         end,
    ok = case {Del, Ack} of
             {no_del, no_ack} ->
                 ok;
             _ ->
                 Binary = <<?REL_SEQ_ONLY_PREFIX:?REL_SEQ_ONLY_PREFIX_BITS,
                           RelSeq:?REL_SEQ_BITS>>,
                 file_handle_cache:append(
                   Hdl, case {Del, Ack} of
                            {del, ack} -> [Binary, Binary];
                            _          -> Binary
                        end)
         end,
    Hdl.

read_bounded_segment(Seg, {StartSeg, StartRelSeq}, {EndSeg, EndRelSeq},
                     {Messages, Segments}, Dir) ->
    Segment = segment_find_or_new(Seg, Dir, Segments),
    {segment_entries_foldr(
       fun (RelSeq, {{MsgId, MsgProps, IsPersistent}, IsDelivered, no_ack}, Acc)
             when (Seg > StartSeg orelse StartRelSeq =< RelSeq) andalso
                  (Seg < EndSeg   orelse EndRelSeq   >= RelSeq) ->
               [ {MsgId, reconstruct_seq_id(StartSeg, RelSeq), MsgProps,
                  IsPersistent, IsDelivered == del} | Acc ];
           (_RelSeq, _Value, Acc) ->
               Acc
       end, Messages, Segment),
     segment_store(Segment, Segments)}.

segment_entries_foldr(Fun, Init,
                      Segment = #segment { journal_entries = JEntries }) ->
    {SegEntries, _UnackedCount} = load_segment(false, Segment),
    {SegEntries1, _UnackedCountD} = segment_plus_journal(SegEntries, JEntries),
    array:sparse_foldr(Fun, Init, SegEntries1).

%% Loading segments
%%
%% Does not do any combining with the journal at all.
load_segment(KeepAcked, #segment { path = Path }) ->
    case filelib:is_file(Path) of
        false -> {array_new(), 0};
        true  -> {ok, Hdl} = file_handle_cache:open(Path, ?READ_AHEAD_MODE, []),
                 {ok, 0} = file_handle_cache:position(Hdl, bof),
                 Res = load_segment_entries(KeepAcked, Hdl, array_new(), 0),
                 ok = file_handle_cache:close(Hdl),
                 Res
    end.

load_segment_entries(KeepAcked, Hdl, SegEntries, UnackedCount) ->
    case file_handle_cache:read(Hdl, ?REL_SEQ_ONLY_ENTRY_LENGTH_BYTES) of
        {ok, <<?PUBLISH_PREFIX:?PUBLISH_PREFIX_BITS,
              IsPersistentNum:1, RelSeq:?REL_SEQ_BITS>>} ->
            {MsgId, MsgProps} = read_pub_record_body(Hdl),
            Obj = {{MsgId, MsgProps, 1 == IsPersistentNum}, no_del, no_ack},
            SegEntries1 = array:set(RelSeq, Obj, SegEntries),
            load_segment_entries(KeepAcked, Hdl, SegEntries1,
                                 UnackedCount + 1);
        {ok, <<?REL_SEQ_ONLY_PREFIX:?REL_SEQ_ONLY_PREFIX_BITS,
              RelSeq:?REL_SEQ_BITS>>} ->
            {UnackedCountDelta, SegEntries1} =
                case array:get(RelSeq, SegEntries) of
                    {Pub, no_del, no_ack} ->
                        { 0, array:set(RelSeq, {Pub, del, no_ack}, SegEntries)};
                    {Pub, del, no_ack} when KeepAcked ->
                        {-1, array:set(RelSeq, {Pub, del, ack}, SegEntries)};
                    {_Pub, del, no_ack} ->
                        {-1, array:reset(RelSeq, SegEntries)}
                end,
            load_segment_entries(KeepAcked, Hdl, SegEntries1,
                                 UnackedCount + UnackedCountDelta);
        _ErrOrEoF ->
            {SegEntries, UnackedCount}
    end.

array_new() ->
    array:new([{default, undefined}, fixed, {size, ?SEGMENT_ENTRY_COUNT}]).

bool_to_int(true ) -> 1;
bool_to_int(false) -> 0.

%%----------------------------------------------------------------------------
%% journal & segment combination
%%----------------------------------------------------------------------------

%% Combine what we have just read from a segment file with what we're
%% holding for that segment in memory. There must be no duplicates.
segment_plus_journal(SegEntries, JEntries) ->
    array:sparse_foldl(
      fun (RelSeq, JObj, {SegEntriesOut, AdditionalUnacked}) ->
              SegEntry = array:get(RelSeq, SegEntriesOut),
              {Obj, AdditionalUnackedDelta} =
                  segment_plus_journal1(SegEntry, JObj),
              {case Obj of
                   undefined -> array:reset(RelSeq, SegEntriesOut);
                   _         -> array:set(RelSeq, Obj, SegEntriesOut)
               end,
               AdditionalUnacked + AdditionalUnackedDelta}
      end, {SegEntries, 0}, JEntries).

%% Here, the result is a tuple with the first element containing the
%% item which we may be adding to (for items only in the journal),
%% modifying in (bits in both), or, when returning 'undefined',
%% erasing from (ack in journal, not segment) the segment array. The
%% other element of the tuple is the delta for AdditionalUnacked.
segment_plus_journal1(undefined, {?PUB, no_del, no_ack} = Obj) ->
    {Obj, 1};
segment_plus_journal1(undefined, {?PUB, del, no_ack} = Obj) ->
    {Obj, 1};
segment_plus_journal1(undefined, {?PUB, del, ack}) ->
    {undefined, 0};

segment_plus_journal1({?PUB = Pub, no_del, no_ack}, {no_pub, del, no_ack}) ->
    {{Pub, del, no_ack}, 0};
segment_plus_journal1({?PUB, no_del, no_ack},       {no_pub, del, ack}) ->
    {undefined, -1};
segment_plus_journal1({?PUB, del, no_ack},          {no_pub, no_del, ack}) ->
    {undefined, -1}.

%% Remove from the journal entries for a segment, items that are
%% duplicates of entries found in the segment itself. Used on start up
%% to clean up the journal.
journal_minus_segment(JEntries, SegEntries) ->
    array:sparse_foldl(
      fun (RelSeq, JObj, {JEntriesOut, UnackedRemoved}) ->
              SegEntry = array:get(RelSeq, SegEntries),
              {Obj, UnackedRemovedDelta} =
                  journal_minus_segment1(JObj, SegEntry),
              {case Obj of
                   keep      -> JEntriesOut;
                   undefined -> array:reset(RelSeq, JEntriesOut);
                   _         -> array:set(RelSeq, Obj, JEntriesOut)
               end,
               UnackedRemoved + UnackedRemovedDelta}
      end, {JEntries, 0}, JEntries).

%% Here, the result is a tuple with the first element containing the
%% item we are adding to or modifying in the (initially fresh) journal
%% array. If the item is 'undefined' we leave the journal array
%% alone. The other element of the tuple is the deltas for
%% UnackedRemoved.

%% Both the same. Must be at least the publish
journal_minus_segment1({?PUB, _Del, no_ack} = Obj, Obj) ->
    {undefined, 1};
journal_minus_segment1({?PUB, _Del, ack} = Obj,    Obj) ->
    {undefined, 0};

%% Just publish in journal
journal_minus_segment1({?PUB, no_del, no_ack},     undefined) ->
    {keep, 0};

%% Publish and deliver in journal
journal_minus_segment1({?PUB, del, no_ack},        undefined) ->
    {keep, 0};
journal_minus_segment1({?PUB = Pub, del, no_ack},  {Pub, no_del, no_ack}) ->
    {{no_pub, del, no_ack}, 1};

%% Publish, deliver and ack in journal
journal_minus_segment1({?PUB, del, ack},           undefined) ->
    {keep, 0};
journal_minus_segment1({?PUB = Pub, del, ack},     {Pub, no_del, no_ack}) ->
    {{no_pub, del, ack}, 1};
journal_minus_segment1({?PUB = Pub, del, ack},     {Pub, del, no_ack}) ->
    {{no_pub, no_del, ack}, 1};

%% Just deliver in journal
journal_minus_segment1({no_pub, del, no_ack},      {?PUB, no_del, no_ack}) ->
    {keep, 0};
journal_minus_segment1({no_pub, del, no_ack},      {?PUB, del, no_ack}) ->
    {undefined, 0};

%% Just ack in journal
journal_minus_segment1({no_pub, no_del, ack},      {?PUB, del, no_ack}) ->
    {keep, 0};
journal_minus_segment1({no_pub, no_del, ack},      {?PUB, del, ack}) ->
    {undefined, -1};

%% Deliver and ack in journal
journal_minus_segment1({no_pub, del, ack},         {?PUB, no_del, no_ack}) ->
    {keep, 0};
journal_minus_segment1({no_pub, del, ack},         {?PUB, del, no_ack}) ->
    {{no_pub, no_del, ack}, 0};
journal_minus_segment1({no_pub, del, ack},         {?PUB, del, ack}) ->
    {undefined, -1}.

%%----------------------------------------------------------------------------
%% upgrade
%%----------------------------------------------------------------------------

add_queue_ttl() ->
    foreach_queue_index({fun add_queue_ttl_journal/1,
                         fun add_queue_ttl_segment/1}).

add_queue_ttl_journal(<<?DEL_JPREFIX:?JPREFIX_BITS, SeqId:?SEQ_BITS,
                        Rest/binary>>) ->
    {<<?DEL_JPREFIX:?JPREFIX_BITS, SeqId:?SEQ_BITS>>, Rest};
add_queue_ttl_journal(<<?ACK_JPREFIX:?JPREFIX_BITS, SeqId:?SEQ_BITS,
                        Rest/binary>>) ->
    {<<?ACK_JPREFIX:?JPREFIX_BITS, SeqId:?SEQ_BITS>>, Rest};
add_queue_ttl_journal(<<Prefix:?JPREFIX_BITS, SeqId:?SEQ_BITS,
                        MsgId:?MSG_ID_BYTES/binary, Rest/binary>>) ->
    {[<<Prefix:?JPREFIX_BITS, SeqId:?SEQ_BITS>>, MsgId,
      expiry_to_binary(undefined)], Rest};
add_queue_ttl_journal(_) ->
    stop.

add_queue_ttl_segment(<<?PUBLISH_PREFIX:?PUBLISH_PREFIX_BITS, IsPersistentNum:1,
                        RelSeq:?REL_SEQ_BITS, MsgId:?MSG_ID_BYTES/binary,
                        Rest/binary>>) ->
    {[<<?PUBLISH_PREFIX:?PUBLISH_PREFIX_BITS, IsPersistentNum:1,
        RelSeq:?REL_SEQ_BITS>>, MsgId, expiry_to_binary(undefined)], Rest};
add_queue_ttl_segment(<<?REL_SEQ_ONLY_PREFIX:?REL_SEQ_ONLY_PREFIX_BITS,
                        RelSeq:?REL_SEQ_BITS, Rest>>) ->
    {<<?REL_SEQ_ONLY_PREFIX:?REL_SEQ_ONLY_PREFIX_BITS, RelSeq:?REL_SEQ_BITS>>,
     Rest};
add_queue_ttl_segment(_) ->
    stop.

%%----------------------------------------------------------------------------

foreach_queue_index(Funs) ->
    QueuesDir = queues_dir(),
    QueueDirNames = all_queue_directory_names(QueuesDir),
    {ok, Gatherer} = gatherer:start_link(),
    [begin
         ok = gatherer:fork(Gatherer),
         ok = worker_pool:submit_async(
                fun () ->
                        transform_queue(filename:join(QueuesDir, QueueDirName),
                                        Gatherer, Funs)
                end)
     end || QueueDirName <- QueueDirNames],
    empty = gatherer:out(Gatherer),
    ok = gatherer:stop(Gatherer),
    ok = rabbit_misc:unlink_and_capture_exit(Gatherer).

transform_queue(Dir, Gatherer, {JournalFun, SegmentFun}) ->
    ok = transform_file(filename:join(Dir, ?JOURNAL_FILENAME), JournalFun),
    [ok = transform_file(filename:join(Dir, Seg), SegmentFun)
     || Seg <- filelib:wildcard("*" ++ ?SEGMENT_EXTENSION, Dir)],
    ok = gatherer:finish(Gatherer).

transform_file(Path, Fun) ->
    PathTmp = Path ++ ".upgrade",
    case filelib:file_size(Path) of
        0    -> ok;
        Size -> {ok, PathTmpHdl} =
                    file_handle_cache:open(PathTmp, ?WRITE_MODE,
                                           [{write_buffer, infinity}]),

                {ok, PathHdl} = file_handle_cache:open(
                                  Path, [{read_ahead, Size} | ?READ_MODE], []),
                {ok, Content} = file_handle_cache:read(PathHdl, Size),
                ok = file_handle_cache:close(PathHdl),

                ok = drive_transform_fun(Fun, PathTmpHdl, Content),

                ok = file_handle_cache:close(PathTmpHdl),
                ok = file:rename(PathTmp, Path)
    end.

drive_transform_fun(Fun, Hdl, Contents) ->
    case Fun(Contents) of
        stop                -> ok;
        {Output, Contents1} -> ok = file_handle_cache:append(Hdl, Output),
                               drive_transform_fun(Fun, Hdl, Contents1)
    end.<|MERGE_RESOLUTION|>--- conflicted
+++ resolved
@@ -187,19 +187,11 @@
                               dirty_count         :: integer(),
                               max_journal_entries :: non_neg_integer(),
                               on_sync             :: on_sync_fun(),
-<<<<<<< HEAD
                               unsynced_msg_ids    :: [rabbit_types:msg_id()]
                             }).
 -type(contains_predicate() :: fun ((rabbit_types:msg_id()) -> boolean())).
 -type(walker(A) :: fun ((A) -> 'finished' |
                                {rabbit_types:msg_id(), non_neg_integer(), A})).
-=======
-                              unsynced_guids      :: [rabbit_guid:guid()]
-                            }).
--type(startup_fun_state() ::
-        {fun ((A) -> 'finished' | {rabbit_guid:guid(), non_neg_integer(), A}),
-             A}).
->>>>>>> 43c4ad4d
 -type(shutdown_terms() :: [any()]).
 
 -spec(init/2 :: (rabbit_amqqueue:name(), on_sync_fun()) -> qistate()).
