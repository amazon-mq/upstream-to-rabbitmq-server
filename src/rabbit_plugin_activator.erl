--- conflicted
+++ resolved
@@ -52,13 +52,7 @@
     io:format("Activating RabbitMQ plugins ...~n"),
 
     %% Determine our various directories
-<<<<<<< HEAD
-    {ok, PluginDir}         = application:get_env(rabbit, plugins_dir),
-    {ok, UnpackedPluginDir} = application:get_env(rabbit, plugins_expand_dir),
-
-=======
     [PluginDir, UnpackedPluginDir] = init:get_plain_arguments(),
->>>>>>> d59dde54
     RootName = UnpackedPluginDir ++ "/rabbit",
 
     %% Unpack any .ez plugins
