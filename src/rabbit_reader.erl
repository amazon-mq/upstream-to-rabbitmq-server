%% The contents of this file are subject to the Mozilla Public License
%% Version 1.1 (the "License"); you may not use this file except in
%% compliance with the License. You may obtain a copy of the License
%% at http://www.mozilla.org/MPL/
%%
%% Software distributed under the License is distributed on an "AS IS"
%% basis, WITHOUT WARRANTY OF ANY KIND, either express or implied. See
%% the License for the specific language governing rights and
%% limitations under the License.
%%
%% The Original Code is RabbitMQ.
%%
%% The Initial Developer of the Original Code is GoPivotal, Inc.
%% Copyright (c) 2007-2013 GoPivotal, Inc.  All rights reserved.
%%

-module(rabbit_reader).
-include("rabbit_framing.hrl").
-include("rabbit.hrl").

-export([start_link/1, info_keys/0, info/1, info/2, force_event_refresh/1,
         shutdown/2]).

-export([system_continue/3, system_terminate/4, system_code_change/4]).

-export([init/2, mainloop/2, recvloop/2]).

-export([conserve_resources/3, server_properties/1]).

-define(HANDSHAKE_TIMEOUT, 10).
-define(NORMAL_TIMEOUT, 3).
-define(CLOSING_TIMEOUT, 30).
-define(CHANNEL_TERMINATION_TIMEOUT, 3).
-define(SILENT_CLOSE_DELAY, 3).
-define(CHANNEL_MIN, 1).

%%--------------------------------------------------------------------------

-record(v1, {parent, sock, connection, callback, recv_len, pending_recv,
             connection_state, helper_sup, queue_collector, heartbeater,
             stats_timer, channel_sup_sup_pid, buf, buf_len, throttle}).

-record(connection, {name, host, peer_host, port, peer_port,
                     protocol, user, timeout_sec, frame_max, channel_max, vhost,
                     client_properties, capabilities,
                     auth_mechanism, auth_state,
                     channel_count}).

-record(throttle, {alarmed_by, last_blocked_by, last_blocked_at,
                   blocked_sent}).

-define(STATISTICS_KEYS, [pid, recv_oct, recv_cnt, send_oct, send_cnt,
                          send_pend, state, channels]).

-define(CREATION_EVENT_KEYS,
        [pid, name, port, peer_port, host,
        peer_host, ssl, peer_cert_subject, peer_cert_issuer,
        peer_cert_validity, auth_mechanism, ssl_protocol,
        ssl_key_exchange, ssl_cipher, ssl_hash, protocol, user, vhost,
        timeout, frame_max, channel_max, client_properties]).

-define(INFO_KEYS, ?CREATION_EVENT_KEYS ++ ?STATISTICS_KEYS -- [pid]).

-define(IS_RUNNING(State),
        (State#v1.connection_state =:= running orelse
         State#v1.connection_state =:= blocking orelse
         State#v1.connection_state =:= blocked)).

-define(IS_STOPPING(State),
        (State#v1.connection_state =:= closing orelse
         State#v1.connection_state =:= closed)).

%%--------------------------------------------------------------------------

-ifdef(use_specs).

-spec(start_link/1 :: (pid()) -> rabbit_types:ok(pid())).
-spec(info_keys/0 :: () -> rabbit_types:info_keys()).
-spec(info/1 :: (pid()) -> rabbit_types:infos()).
-spec(info/2 :: (pid(), rabbit_types:info_keys()) -> rabbit_types:infos()).
-spec(force_event_refresh/1 :: (pid()) -> 'ok').
-spec(shutdown/2 :: (pid(), string()) -> 'ok').
-spec(conserve_resources/3 :: (pid(), atom(), boolean()) -> 'ok').
-spec(server_properties/1 :: (rabbit_types:protocol()) ->
                                  rabbit_framing:amqp_table()).

%% These specs only exists to add no_return() to keep dialyzer happy
-spec(init/2 :: (pid(), pid()) -> no_return()).
-spec(start_connection/5 ::
        (pid(), pid(), any(), rabbit_net:socket(),
         fun ((rabbit_net:socket()) ->
                     rabbit_types:ok_or_error2(
                       rabbit_net:socket(), any()))) -> no_return()).

-spec(mainloop/2 :: (_,#v1{}) -> any()).
-spec(system_code_change/4 :: (_,_,_,_) -> {'ok',_}).
-spec(system_continue/3 :: (_,_,#v1{}) -> any()).
-spec(system_terminate/4 :: (_,_,_,_) -> none()).

-endif.

%%--------------------------------------------------------------------------

start_link(HelperSup) ->
    {ok, proc_lib:spawn_link(?MODULE, init, [self(), HelperSup])}.

shutdown(Pid, Explanation) ->
    gen_server:call(Pid, {shutdown, Explanation}, infinity).

init(Parent, HelperSup) ->
    Deb = sys:debug_options([]),
    receive
        {go, Sock, SockTransform} ->
            start_connection(Parent, HelperSup, Deb, Sock, SockTransform)
    end.

system_continue(Parent, Deb, State) ->
    mainloop(Deb, State#v1{parent = Parent}).

system_terminate(Reason, _Parent, _Deb, _State) ->
    exit(Reason).

system_code_change(Misc, _Module, _OldVsn, _Extra) ->
    {ok, Misc}.

info_keys() -> ?INFO_KEYS.

info(Pid) ->
    gen_server:call(Pid, info, infinity).

info(Pid, Items) ->
    case gen_server:call(Pid, {info, Items}, infinity) of
        {ok, Res}      -> Res;
        {error, Error} -> throw(Error)
    end.

force_event_refresh(Pid) ->
    gen_server:cast(Pid, force_event_refresh).

conserve_resources(Pid, Source, Conserve) ->
    Pid ! {conserve_resources, Source, Conserve},
    ok.

server_properties(Protocol) ->
    {ok, Product} = application:get_key(rabbit, id),
    {ok, Version} = application:get_key(rabbit, vsn),

    %% Get any configuration-specified server properties
    {ok, RawConfigServerProps} = application:get_env(rabbit,
                                                     server_properties),

    %% Normalize the simplifed (2-tuple) and unsimplified (3-tuple) forms
    %% from the config and merge them with the generated built-in properties
    NormalizedConfigServerProps =
        [{<<"capabilities">>, table, server_capabilities(Protocol)} |
         [case X of
              {KeyAtom, Value} -> {list_to_binary(atom_to_list(KeyAtom)),
                                   longstr,
                                   list_to_binary(Value)};
              {BinKey, Type, Value} -> {BinKey, Type, Value}
          end || X <- RawConfigServerProps ++
                     [{product,     Product},
                      {version,     Version},
                      {platform,    "Erlang/OTP"},
                      {copyright,   ?COPYRIGHT_MESSAGE},
                      {information, ?INFORMATION_MESSAGE}]]],

    %% Filter duplicated properties in favour of config file provided values
    lists:usort(fun ({K1,_,_}, {K2,_,_}) -> K1 =< K2 end,
                NormalizedConfigServerProps).

server_capabilities(rabbit_framing_amqp_0_9_1) ->
    [{<<"publisher_confirms">>,           bool, true},
     {<<"exchange_exchange_bindings">>,   bool, true},
     {<<"basic.nack">>,                   bool, true},
     {<<"consumer_cancel_notify">>,       bool, true},
     {<<"connection.blocked">>,           bool, true},
     {<<"consumer_priorities">>,          bool, true},
     {<<"authentication_failure_close">>, bool, true}];
server_capabilities(_) ->
    [].

%%--------------------------------------------------------------------------

log(Level, Fmt, Args) -> rabbit_log:log(connection, Level, Fmt, Args).

socket_error(Reason) ->
    log(error, "error on AMQP connection ~p: ~p (~s)~n",
        [self(), Reason, rabbit_misc:format_inet_error(Reason)]).

inet_op(F) -> rabbit_misc:throw_on_error(inet_error, F).

socket_op(Sock, Fun) ->
    case Fun(Sock) of
        {ok, Res}       -> Res;
        {error, Reason} -> socket_error(Reason),
                           %% NB: this is tcp socket, even in case of ssl
                           rabbit_net:fast_close(Sock),
                           exit(normal)
    end.

start_connection(Parent, HelperSup, Deb, Sock, SockTransform) ->
    process_flag(trap_exit, true),
    Name = case rabbit_net:connection_string(Sock, inbound) of
               {ok, Str}         -> Str;
               {error, enotconn} -> rabbit_net:fast_close(Sock),
                                    exit(normal);
               {error, Reason}   -> socket_error(Reason),
                                    rabbit_net:fast_close(Sock),
                                    exit(normal)
           end,
    log(info, "accepting AMQP connection ~p (~s)~n", [self(), Name]),
    ClientSock = socket_op(Sock, SockTransform),
    erlang:send_after(?HANDSHAKE_TIMEOUT * 1000, self(), handshake_timeout),
    {PeerHost, PeerPort, Host, Port} =
        socket_op(Sock, fun (S) -> rabbit_net:socket_ends(S, inbound) end),
    State = #v1{parent              = Parent,
                sock                = ClientSock,
                connection          = #connection{
                  name               = list_to_binary(Name),
                  host               = Host,
                  peer_host          = PeerHost,
                  port               = Port,
                  peer_port          = PeerPort,
                  protocol           = none,
                  user               = none,
                  timeout_sec        = ?HANDSHAKE_TIMEOUT,
                  frame_max          = ?FRAME_MIN_SIZE,
                  vhost              = none,
                  client_properties  = none,
                  capabilities       = [],
                  auth_mechanism     = none,
                  auth_state         = none},
                callback            = uninitialized_callback,
                recv_len            = 0,
                pending_recv        = false,
                connection_state    = pre_init,
                queue_collector     = undefined,  %% started on tune-ok
                helper_sup          = HelperSup,
                heartbeater         = none,
                channel_sup_sup_pid = none,
                buf                 = [],
                buf_len             = 0,
                throttle            = #throttle{
                                         alarmed_by      = [],
                                         last_blocked_by = none,
                                         last_blocked_at = never,
                                         blocked_sent    = false}},
    try
        run({?MODULE, recvloop,
             [Deb, switch_callback(rabbit_event:init_stats_timer(
                                     State, #v1.stats_timer),
                                   handshake, 8)]}),
        log(info, "closing AMQP connection ~p (~s)~n", [self(), Name])
    catch
        Ex -> log(case Ex of
                      connection_closed_abruptly -> warning;
                      _                          -> error
                  end, "closing AMQP connection ~p (~s):~n~p~n",
                  [self(), Name, Ex])
    after
        %% We don't call gen_tcp:close/1 here since it waits for
        %% pending output to be sent, which results in unnecessary
        %% delays. We could just terminate - the reader is the
        %% controlling process and hence its termination will close
        %% the socket. However, to keep the file_handle_cache
        %% accounting as accurate as possible we ought to close the
        %% socket w/o delay before termination.
        rabbit_net:fast_close(ClientSock),
        rabbit_networking:unregister_connection(self()),
        rabbit_event:notify(connection_closed, [{pid, self()}])
    end,
    done.

run({M, F, A}) ->
    try apply(M, F, A)
    catch {become, MFA} -> run(MFA)
    end.

recvloop(Deb, State = #v1{pending_recv = true}) ->
    mainloop(Deb, State);
recvloop(Deb, State = #v1{connection_state = blocked}) ->
    mainloop(Deb, State);
recvloop(Deb, State = #v1{sock = Sock, recv_len = RecvLen, buf_len = BufLen})
  when BufLen < RecvLen ->
    ok = rabbit_net:setopts(Sock, [{active, once}]),
    mainloop(Deb, State#v1{pending_recv = true});
recvloop(Deb, State = #v1{recv_len = RecvLen, buf = Buf, buf_len = BufLen}) ->
    {Data, Rest} = split_binary(case Buf of
                                    [B] -> B;
                                    _   -> list_to_binary(lists:reverse(Buf))
                                end, RecvLen),
    recvloop(Deb, handle_input(State#v1.callback, Data,
                               State#v1{buf = [Rest],
                                        buf_len = BufLen - RecvLen})).

mainloop(Deb, State = #v1{sock = Sock, buf = Buf, buf_len = BufLen}) ->
    case rabbit_net:recv(Sock) of
        {data, Data} ->
            recvloop(Deb, State#v1{buf = [Data | Buf],
                                   buf_len = BufLen + size(Data),
                                   pending_recv = false});
        closed when State#v1.connection_state =:= closed ->
            ok;
        closed ->
            maybe_emit_stats(State),
            throw(connection_closed_abruptly);
        {error, Reason} ->
            maybe_emit_stats(State),
            throw({inet_error, Reason});
        {other, {system, From, Request}} ->
            sys:handle_system_msg(Request, From, State#v1.parent,
                                  ?MODULE, Deb, State);
        {other, Other}  ->
            case handle_other(Other, State) of
                stop     -> ok;
                NewState -> recvloop(Deb, NewState)
            end
    end.

handle_other({conserve_resources, Source, Conserve},
             State = #v1{throttle = Throttle =
                             #throttle{alarmed_by = CR}}) ->
    CR1 = case Conserve of
              true  -> lists:usort([Source | CR]);
              false -> CR -- [Source]
          end,
    Throttle1 = Throttle#throttle{alarmed_by = CR1},
    control_throttle(State#v1{throttle = Throttle1});
handle_other({channel_closing, ChPid}, State) ->
    ok = rabbit_channel:ready_for_close(ChPid),
    channel_cleanup(ChPid),
    maybe_close(control_throttle(State));
handle_other({'EXIT', Parent, Reason}, State = #v1{parent = Parent}) ->
    terminate(io_lib:format("broker forced connection closure "
                            "with reason '~w'", [Reason]), State),
    %% this is what we are expected to do according to
    %% http://www.erlang.org/doc/man/sys.html
    %%
    %% If we wanted to be *really* nice we should wait for a while for
    %% clients to close the socket at their end, just as we do in the
    %% ordinary error case. However, since this termination is
    %% initiated by our parent it is probably more important to exit
    %% quickly.
    maybe_emit_stats(State),
    exit(Reason);
handle_other({channel_exit, _Channel, E = {writer, send_failed, _E}}, State) ->
    maybe_emit_stats(State),
    throw(E);
handle_other({channel_exit, Channel, Reason}, State) ->
    handle_exception(State, Channel, Reason);
handle_other({'DOWN', _MRef, process, ChPid, Reason}, State) ->
    handle_dependent_exit(ChPid, Reason, State);
handle_other(terminate_connection, State) ->
    maybe_emit_stats(State),
    stop;
handle_other(handshake_timeout, State)
  when ?IS_RUNNING(State) orelse ?IS_STOPPING(State) ->
    State;
handle_other(handshake_timeout, State) ->
    maybe_emit_stats(State),
    throw({handshake_timeout, State#v1.callback});
handle_other(heartbeat_timeout, State = #v1{connection_state = closed}) ->
    State;
handle_other(heartbeat_timeout, State = #v1{connection_state = S}) ->
    maybe_emit_stats(State),
    throw({heartbeat_timeout, S});
handle_other({'$gen_call', From, {shutdown, Explanation}}, State) ->
    {ForceTermination, NewState} = terminate(Explanation, State),
    gen_server:reply(From, ok),
    case ForceTermination of
        force  -> stop;
        normal -> NewState
    end;
handle_other({'$gen_call', From, info}, State) ->
    gen_server:reply(From, infos(?INFO_KEYS, State)),
    State;
handle_other({'$gen_call', From, {info, Items}}, State) ->
    gen_server:reply(From, try {ok, infos(Items, State)}
                           catch Error -> {error, Error}
                           end),
    State;
handle_other({'$gen_cast', force_event_refresh}, State)
  when ?IS_RUNNING(State) ->
    rabbit_event:notify(connection_created,
                        [{type, network} | infos(?CREATION_EVENT_KEYS, State)]),
    State;
handle_other({'$gen_cast', force_event_refresh}, State) ->
    %% Ignore, we will emit a created event once we start running.
    State;
handle_other(ensure_stats, State) ->
    ensure_stats_timer(State);
handle_other(emit_stats, State) ->
    emit_stats(State);
handle_other({bump_credit, Msg}, State) ->
    credit_flow:handle_bump_msg(Msg),
    control_throttle(State);
handle_other(Other, State) ->
    %% internal error -> something worth dying for
    maybe_emit_stats(State),
    exit({unexpected_message, Other}).

switch_callback(State, Callback, Length) ->
    State#v1{callback = Callback, recv_len = Length}.

terminate(Explanation, State) when ?IS_RUNNING(State) ->
    {normal, handle_exception(State, 0,
                              rabbit_misc:amqp_error(
                                connection_forced, Explanation, [], none))};
terminate(_Explanation, State) ->
    {force, State}.

control_throttle(State = #v1{connection_state = CS, throttle = Throttle}) ->
    IsThrottled = ((Throttle#throttle.alarmed_by =/= []) orelse
               credit_flow:blocked()),
    case {CS, IsThrottled} of
        {running,   true} -> State#v1{connection_state = blocking};
        {blocking, false} -> State#v1{connection_state = running};
        {blocked,  false} -> ok = rabbit_heartbeat:resume_monitor(
                                    State#v1.heartbeater),
                             maybe_send_unblocked(State),
                             State#v1{connection_state = running,
                                      throttle = Throttle#throttle{
                                                   blocked_sent = false}};
        {blocked,   true} -> State#v1{throttle = update_last_blocked_by(
                                                   Throttle)};
        {_,            _} -> State
    end.

maybe_block(State = #v1{connection_state = blocking,
                        throttle         = Throttle}) ->
    ok = rabbit_heartbeat:pause_monitor(State#v1.heartbeater),
    Sent = maybe_send_blocked(State),
    State#v1{connection_state = blocked,
             throttle = update_last_blocked_by(
                          Throttle#throttle{last_blocked_at = erlang:now(),
                                            blocked_sent    = Sent})};
maybe_block(State) ->
    State.

maybe_send_blocked(#v1{throttle = #throttle{alarmed_by = []}}) ->
    false;
maybe_send_blocked(#v1{throttle   = #throttle{alarmed_by = CR},
                       connection = #connection{
                                       protocol     = Protocol,
                                       capabilities = Capabilities},
                       sock       = Sock}) ->
    case rabbit_misc:table_lookup(Capabilities, <<"connection.blocked">>) of
        {bool, true} ->
            RStr = string:join([atom_to_list(A) || A <- CR], " & "),
            Reason = list_to_binary(rabbit_misc:format("low on ~s", [RStr])),
            ok = send_on_channel0(Sock, #'connection.blocked'{reason = Reason},
                                  Protocol),
            true;
        _ ->
            false
    end.

maybe_send_unblocked(#v1{throttle = #throttle{blocked_sent = false}}) ->
    ok;
maybe_send_unblocked(#v1{connection = #connection{protocol = Protocol},
                         sock       = Sock}) ->
    ok = send_on_channel0(Sock, #'connection.unblocked'{}, Protocol).

update_last_blocked_by(Throttle = #throttle{alarmed_by = []}) ->
    Throttle#throttle{last_blocked_by = flow};
update_last_blocked_by(Throttle) ->
    Throttle#throttle{last_blocked_by = resource}.

%%--------------------------------------------------------------------------
%% error handling / termination

close_connection(State = #v1{queue_collector = Collector,
                             connection = #connection{
                               timeout_sec = TimeoutSec}}) ->
    %% The spec says "Exclusive queues may only be accessed by the
    %% current connection, and are deleted when that connection
    %% closes."  This does not strictly imply synchrony, but in
    %% practice it seems to be what people assume.
    rabbit_queue_collector:delete_all(Collector),
    %% We terminate the connection after the specified interval, but
    %% no later than ?CLOSING_TIMEOUT seconds.
    erlang:send_after((if TimeoutSec > 0 andalso
                          TimeoutSec < ?CLOSING_TIMEOUT -> TimeoutSec;
                          true                          -> ?CLOSING_TIMEOUT
                       end) * 1000, self(), terminate_connection),
    State#v1{connection_state = closed}.

handle_dependent_exit(ChPid, Reason, State) ->
    case {channel_cleanup(ChPid), termination_kind(Reason)} of
        {undefined,   controlled} -> State;
        {undefined, uncontrolled} -> exit({abnormal_dependent_exit,
                                           ChPid, Reason});
        {_Channel,    controlled} -> maybe_close(control_throttle(State));
        {Channel,   uncontrolled} -> State1 = handle_exception(
                                                State, Channel, Reason),
                                     maybe_close(control_throttle(State1))
    end.

terminate_channels() ->
    NChannels =
        length([rabbit_channel:shutdown(ChPid) || ChPid <- all_channels()]),
    if NChannels > 0 ->
            Timeout = 1000 * ?CHANNEL_TERMINATION_TIMEOUT * NChannels,
            TimerRef = erlang:send_after(Timeout, self(), cancel_wait),
            wait_for_channel_termination(NChannels, TimerRef);
       true -> ok
    end.

wait_for_channel_termination(0, TimerRef) ->
    case erlang:cancel_timer(TimerRef) of
        false -> receive
                     cancel_wait -> ok
                 end;
        _     -> ok
    end;

wait_for_channel_termination(N, TimerRef) ->
    receive
        {'DOWN', _MRef, process, ChPid, Reason} ->
            case {channel_cleanup(ChPid), termination_kind(Reason)} of
                {undefined, _} ->
                    exit({abnormal_dependent_exit, ChPid, Reason});
                {_Channel, controlled} ->
                    wait_for_channel_termination(N-1, TimerRef);
                {Channel, uncontrolled} ->
                    log(error,
                        "AMQP connection ~p, channel ~p - "
                        "error while terminating:~n~p~n",
                        [self(), Channel, Reason]),
                    wait_for_channel_termination(N-1, TimerRef)
            end;
        cancel_wait ->
            exit(channel_termination_timeout)
    end.

maybe_close(State = #v1{connection_state = closing,
                        connection = #connection{protocol = Protocol},
                        sock = Sock}) ->
    case all_channels() of
        [] ->
            NewState = close_connection(State),
            ok = send_on_channel0(Sock, #'connection.close_ok'{}, Protocol),
            NewState;
        _  -> State
    end;
maybe_close(State) ->
    State.

termination_kind(normal) -> controlled;
termination_kind(_)      -> uncontrolled.

handle_exception(State = #v1{connection_state = closed}, Channel, Reason) ->
    log(error, "AMQP connection ~p (~p), channel ~p - error:~n~p~n",
        [self(), closed, Channel, Reason]),
    State;
handle_exception(State = #v1{connection = #connection{protocol = Protocol},
                             connection_state = CS},
                 Channel, Reason)
  when ?IS_RUNNING(State) orelse CS =:= closing ->
    log(error, "AMQP connection ~p (~p), channel ~p - error:~n~p~n",
        [self(), CS, Channel, Reason]),
    {0, CloseMethod} =
        rabbit_binary_generator:map_exception(Channel, Reason, Protocol),
    terminate_channels(),
    State1 = close_connection(State),
    ok = send_on_channel0(State1#v1.sock, CloseMethod, Protocol),
    State1;
handle_exception(State, Channel, Reason) ->
    %% We don't trust the client at this point - force them to wait
    %% for a bit so they can't DOS us with repeated failed logins etc.
    timer:sleep(?SILENT_CLOSE_DELAY * 1000),
    throw({handshake_error, State#v1.connection_state, Channel, Reason}).

%% we've "lost sync" with the client and hence must not accept any
%% more input
fatal_frame_error(Error, Type, Channel, Payload, State) ->
    frame_error(Error, Type, Channel, Payload, State),
    %% grace period to allow transmission of error
    timer:sleep(?SILENT_CLOSE_DELAY * 1000),
    throw(fatal_frame_error).

frame_error(Error, Type, Channel, Payload, State) ->
    {Str, Bin} = payload_snippet(Payload),
    handle_exception(State, Channel,
                     rabbit_misc:amqp_error(frame_error,
                                            "type ~p, ~s octets = ~p: ~p",
                                            [Type, Str, Bin, Error], none)).

unexpected_frame(Type, Channel, Payload, State) ->
    {Str, Bin} = payload_snippet(Payload),
    handle_exception(State, Channel,
                     rabbit_misc:amqp_error(unexpected_frame,
                                            "type ~p, ~s octets = ~p",
                                            [Type, Str, Bin], none)).

payload_snippet(Payload) when size(Payload) =< 16 ->
    {"all", Payload};
payload_snippet(<<Snippet:16/binary, _/binary>>) ->
    {"first 16", Snippet}.

%%--------------------------------------------------------------------------

create_channel(Channel, State) ->
    #v1{sock = Sock, queue_collector = Collector,
        channel_sup_sup_pid = ChanSupSup,
        connection = Conn} = State,
    #connection{name          = Name,
                protocol      = Protocol,
                frame_max     = FrameMax,
                channel_max   = ChannelMax,
                channel_count = ChannelCount,
                user          = User,
                vhost         = VHost,
                capabilities  = Capabilities} = Conn,
    case ChannelMax == 0 orelse ChannelCount < ChannelMax of
        true  -> {ok, _ChSupPid, {ChPid, ChState}} =
                     rabbit_channel_sup_sup:start_channel(
                       ChanSupSup, {tcp, Sock, Channel, FrameMax, self(), Name,
                                    Protocol, User, VHost, Capabilities,
                                    Collector}),
                 MRef = erlang:monitor(process, ChPid),
                 State1 = State#v1{connection =
                           Conn#connection{channel_count = (ChannelCount + 1)}},
                 put({ch_pid, ChPid}, {Channel, MRef}),
                 {ok, {ChPid, ChState}, State1};
        false -> {error, rabbit_misc:amqp_error(
                           not_allowed, "number of channels opened (~w) has "
                           "reached the negotiated channel_max (~w)",
                           [ChannelCount, ChannelMax], 'none')}
        end.

channel_cleanup(ChPid) ->
    case get({ch_pid, ChPid}) of
        undefined       -> undefined;
        {Channel, MRef} -> credit_flow:peer_down(ChPid),
                           erase({channel, Channel}),
                           erase({ch_pid, ChPid}),
                           erlang:demonitor(MRef, [flush]),
                           Channel
    end.

all_channels() -> [ChPid || {{ch_pid, ChPid}, _ChannelMRef} <- get()].

%%--------------------------------------------------------------------------

handle_frame(Type, 0, Payload,
             State = #v1{connection = #connection{protocol = Protocol}})
  when ?IS_STOPPING(State) ->
    case rabbit_command_assembler:analyze_frame(Type, Payload, Protocol) of
        {method, MethodName, FieldsBin} ->
            handle_method0(MethodName, FieldsBin, State);
        _Other -> State
    end;
handle_frame(Type, 0, Payload,
             State = #v1{connection = #connection{protocol = Protocol}}) ->
    case rabbit_command_assembler:analyze_frame(Type, Payload, Protocol) of
        error     -> frame_error(unknown_frame, Type, 0, Payload, State);
        heartbeat -> State;
        {method, MethodName, FieldsBin} ->
            handle_method0(MethodName, FieldsBin, State);
        _Other    -> unexpected_frame(Type, 0, Payload, State)
    end;
handle_frame(Type, Channel, Payload,
             State = #v1{connection = #connection{protocol = Protocol}})
  when ?IS_RUNNING(State) ->
    case rabbit_command_assembler:analyze_frame(Type, Payload, Protocol) of
        error     -> frame_error(unknown_frame, Type, Channel, Payload, State);
        heartbeat -> unexpected_frame(Type, Channel, Payload, State);
        Frame     -> process_frame(Frame, Channel, State)
    end;
handle_frame(_Type, _Channel, _Payload, State) when ?IS_STOPPING(State) ->
    State;
handle_frame(Type, Channel, Payload, State) ->
    unexpected_frame(Type, Channel, Payload, State).

process_frame(Frame, Channel, State) ->
    ChKey = {channel, Channel},
    ChRes = case get(ChKey) of
                undefined ->
                    case create_channel(Channel, State) of
                        {ok, ChVal, ConnState} ->
                            put(ChKey, ChVal),
                            {ok, ChVal, ConnState};
                        {error, E} ->
                            {error, E}
                    end;
                Other     -> {ok, Other, State}
            end,
    case ChRes of
        {error, Error} ->
            handle_exception(State, Channel, Error);
        {ok, {ChPid, ChState}, State1} ->
            case rabbit_command_assembler:process(Frame, ChState) of
                {ok, NewChState} ->
                    put(ChKey, {ChPid, NewChState}),
                    post_process_frame(Frame, ChPid, State1);
                {ok, Method, NewChState} ->
                    rabbit_channel:do(ChPid, Method),
                    put(ChKey, {ChPid, NewChState}),
                    post_process_frame(Frame, ChPid, State1);
                {ok, Method, Content, NewChState} ->
                    rabbit_channel:do_flow(ChPid, Method, Content),
                    put(ChKey, {ChPid, NewChState}),
                    post_process_frame(Frame, ChPid, control_throttle(State1));
                {error, Reason} ->
                    handle_exception(State1, Channel, Reason)
            end
    end.

post_process_frame({method, 'channel.close_ok', _}, ChPid, State) ->
    channel_cleanup(ChPid),
    %% This is not strictly necessary, but more obviously
    %% correct. Also note that we do not need to call maybe_close/1
    %% since we cannot possibly be in the 'closing' state.
    control_throttle(State);
post_process_frame({content_header, _, _, _, _}, _ChPid, State) ->
    maybe_block(State);
post_process_frame({content_body, _}, _ChPid, State) ->
    maybe_block(State);
post_process_frame(_Frame, _ChPid, State) ->
    State.

%%--------------------------------------------------------------------------

%% We allow clients to exceed the frame size a little bit since quite
%% a few get it wrong - off-by 1 or 8 (empty frame size) are typical.
-define(FRAME_SIZE_FUDGE, ?EMPTY_FRAME_SIZE).

handle_input(frame_header, <<Type:8,Channel:16,PayloadSize:32>>,
             State = #v1{connection = #connection{frame_max = FrameMax}})
  when FrameMax /= 0 andalso
       PayloadSize > FrameMax - ?EMPTY_FRAME_SIZE + ?FRAME_SIZE_FUDGE ->
    fatal_frame_error(
      {frame_too_large, PayloadSize, FrameMax - ?EMPTY_FRAME_SIZE},
      Type, Channel, <<>>, State);
handle_input(frame_header, <<Type:8,Channel:16,PayloadSize:32>>, State) ->
    ensure_stats_timer(
      switch_callback(State, {frame_payload, Type, Channel, PayloadSize},
                      PayloadSize + 1));

handle_input({frame_payload, Type, Channel, PayloadSize}, Data, State) ->
    <<Payload:PayloadSize/binary, EndMarker>> = Data,
    case EndMarker of
        ?FRAME_END -> State1 = handle_frame(Type, Channel, Payload, State),
                      switch_callback(State1, frame_header, 7);
        _          -> fatal_frame_error({invalid_frame_end_marker, EndMarker},
                                        Type, Channel, Payload, State)
    end;

%% The two rules pertaining to version negotiation:
%%
%% * If the server cannot support the protocol specified in the
%% protocol header, it MUST respond with a valid protocol header and
%% then close the socket connection.
%%
%% * The server MUST provide a protocol version that is lower than or
%% equal to that requested by the client in the protocol header.
handle_input(handshake, <<"AMQP", 0, 0, 9, 1>>, State) ->
    start_connection({0, 9, 1}, rabbit_framing_amqp_0_9_1, State);

%% This is the protocol header for 0-9, which we can safely treat as
%% though it were 0-9-1.
handle_input(handshake, <<"AMQP", 1, 1, 0, 9>>, State) ->
    start_connection({0, 9, 0}, rabbit_framing_amqp_0_9_1, State);

%% This is what most clients send for 0-8.  The 0-8 spec, confusingly,
%% defines the version as 8-0.
handle_input(handshake, <<"AMQP", 1, 1, 8, 0>>, State) ->
    start_connection({8, 0, 0}, rabbit_framing_amqp_0_8, State);

%% The 0-8 spec as on the AMQP web site actually has this as the
%% protocol header; some libraries e.g., py-amqplib, send it when they
%% want 0-8.
handle_input(handshake, <<"AMQP", 1, 1, 9, 1>>, State) ->
    start_connection({8, 0, 0}, rabbit_framing_amqp_0_8, State);

%% ... and finally, the 1.0 spec is crystal clear!  Note that the
handle_input(handshake, <<"AMQP", Id, 1, 0, 0>>, State) ->
    become_1_0(Id, State);

handle_input(handshake, <<"AMQP", A, B, C, D>>, #v1{sock = Sock}) ->
    refuse_connection(Sock, {bad_version, {A, B, C, D}});

handle_input(handshake, Other, #v1{sock = Sock}) ->
    refuse_connection(Sock, {bad_header, Other});

handle_input(Callback, Data, _State) ->
    throw({bad_input, Callback, Data}).

%% Offer a protocol version to the client.  Connection.start only
%% includes a major and minor version number, Luckily 0-9 and 0-9-1
%% are similar enough that clients will be happy with either.
start_connection({ProtocolMajor, ProtocolMinor, _ProtocolRevision},
                 Protocol,
                 State = #v1{sock = Sock, connection = Connection}) ->
    rabbit_networking:register_connection(self()),
    Start = #'connection.start'{
      version_major = ProtocolMajor,
      version_minor = ProtocolMinor,
      server_properties = server_properties(Protocol),
      mechanisms = auth_mechanisms_binary(Sock),
      locales = <<"en_US">> },
    ok = send_on_channel0(Sock, Start, Protocol),
    switch_callback(State#v1{connection = Connection#connection{
                                            timeout_sec = ?NORMAL_TIMEOUT,
                                            protocol = Protocol},
                             connection_state = starting},
                    frame_header, 7).

refuse_connection(Sock, Exception, {A, B, C, D}) ->
    ok = inet_op(fun () -> rabbit_net:send(Sock, <<"AMQP",A,B,C,D>>) end),
    throw(Exception).

-ifdef(use_specs).
-spec(refuse_connection/2 :: (rabbit_net:socket(), any()) -> no_return()).
-endif.
refuse_connection(Sock, Exception) ->
    refuse_connection(Sock, Exception, {0, 0, 9, 1}).

ensure_stats_timer(State = #v1{connection_state = running}) ->
    rabbit_event:ensure_stats_timer(State, #v1.stats_timer, emit_stats);
ensure_stats_timer(State) ->
    State.

%%--------------------------------------------------------------------------

handle_method0(MethodName, FieldsBin,
               State = #v1{connection = #connection{protocol = Protocol}}) ->
    try
        handle_method0(Protocol:decode_method_fields(MethodName, FieldsBin),
                       State)
    catch exit:#amqp_error{method = none} = Reason ->
            handle_exception(State, 0, Reason#amqp_error{method = MethodName});
          Type:Reason ->
            Stack = erlang:get_stacktrace(),
            handle_exception(State, 0, {Type, Reason, MethodName, Stack})
    end.

handle_method0(#'connection.start_ok'{mechanism = Mechanism,
                                      response = Response,
                                      client_properties = ClientProperties},
               State0 = #v1{connection_state = starting,
                            connection       = Connection,
                            sock             = Sock}) ->
    AuthMechanism = auth_mechanism_to_module(Mechanism, Sock),
    Capabilities =
        case rabbit_misc:table_lookup(ClientProperties, <<"capabilities">>) of
            {table, Capabilities1} -> Capabilities1;
            _                      -> []
        end,
    State = State0#v1{connection_state = securing,
                      connection       =
                          Connection#connection{
                            client_properties = ClientProperties,
                            capabilities      = Capabilities,
                            auth_mechanism    = {Mechanism, AuthMechanism},
                            auth_state        = AuthMechanism:init(Sock)}},
    auth_phase(Response, State);

handle_method0(#'connection.secure_ok'{response = Response},
               State = #v1{connection_state = securing}) ->
    auth_phase(Response, State);

handle_method0(#'connection.tune_ok'{frame_max   = FrameMax,
                                     channel_max = ChannelMax,
                                     heartbeat   = ClientHeartbeat},
               State = #v1{connection_state = tuning,
                           connection = Connection,
                           helper_sup = SupPid,
                           sock = Sock}) ->
    ok = validate_negotiated_integer_value(
           frame_max,   ?FRAME_MIN_SIZE, FrameMax),
    ok = validate_negotiated_integer_value(
           channel_max, ?CHANNEL_MIN,    ChannelMax),
    {ok, Collector} =
        rabbit_connection_helper_sup:start_queue_collector(SupPid),
    Frame = rabbit_binary_generator:build_heartbeat_frame(),
    SendFun = fun() -> catch rabbit_net:send(Sock, Frame) end,
    Parent = self(),
    ReceiveFun = fun() -> Parent ! heartbeat_timeout end,
    Heartbeater =
        rabbit_heartbeat:start(SupPid, Sock, ClientHeartbeat,
                               SendFun, ClientHeartbeat, ReceiveFun),
    State#v1{connection_state = opening,
             connection = Connection#connection{
                            frame_max     = FrameMax,
                            channel_max   = ChannelMax,
                            channel_count = 0,
                            timeout_sec   = ClientHeartbeat},
             queue_collector = Collector,
             heartbeater = Heartbeater};

handle_method0(#'connection.open'{virtual_host = VHostPath},
               State = #v1{connection_state = opening,
                           connection       = Connection = #connection{
                                                user = User,
                                                protocol = Protocol},
                           helper_sup       = SupPid,
                           sock             = Sock,
                           throttle         = Throttle}) ->
    ok = rabbit_access_control:check_vhost_access(User, VHostPath),
    NewConnection = Connection#connection{vhost = VHostPath},
    ok = send_on_channel0(Sock, #'connection.open_ok'{}, Protocol),
    Conserve = rabbit_alarm:register(self(), {?MODULE, conserve_resources, []}),
    Throttle1 = Throttle#throttle{alarmed_by = Conserve},
    {ok, ChannelSupSupPid} =
        rabbit_connection_helper_sup:start_channel_sup_sup(SupPid),
    State1 = control_throttle(
               State#v1{connection_state    = running,
                        connection          = NewConnection,
                        channel_sup_sup_pid = ChannelSupSupPid,
                        throttle            = Throttle1}),
    rabbit_event:notify(connection_created,
                        [{type, network} |
                         infos(?CREATION_EVENT_KEYS, State1)]),
    maybe_emit_stats(State1),
    State1;
handle_method0(#'connection.close'{}, State) when ?IS_RUNNING(State) ->
    lists:foreach(fun rabbit_channel:shutdown/1, all_channels()),
    maybe_close(State#v1{connection_state = closing});
handle_method0(#'connection.close'{},
               State = #v1{connection = #connection{protocol = Protocol},
                           sock = Sock})
  when ?IS_STOPPING(State) ->
    %% We're already closed or closing, so we don't need to cleanup
    %% anything.
    ok = send_on_channel0(Sock, #'connection.close_ok'{}, Protocol),
    State;
handle_method0(#'connection.close_ok'{},
               State = #v1{connection_state = closed}) ->
    self() ! terminate_connection,
    State;
handle_method0(_Method, State) when ?IS_STOPPING(State) ->
    State;
handle_method0(_Method, #v1{connection_state = S}) ->
    rabbit_misc:protocol_error(
      channel_error, "unexpected method in connection state ~w", [S]).

validate_negotiated_integer_value(Field, Min, ClientValue) ->
    ServerValue = get_env(Field),
    if ClientValue /= 0 andalso ClientValue < Min ->
            fail_negotiation(Field, min, ServerValue, ClientValue);
       ServerValue /= 0 andalso ClientValue > ServerValue ->
            fail_negotiation(Field, max, ServerValue, ClientValue);
       true ->
            ok
    end.

fail_negotiation(Field, MinOrMax, ServerValue, ClientValue) ->
    {S1, S2} = case MinOrMax of
                   min -> {lower,  minimum};
                   max -> {higher, maximum}
               end,
    rabbit_misc:protocol_error(
      not_allowed, "negotiated ~w = ~w is ~w than the ~w allowed value (~w)",
      [Field, ClientValue, S1, S2, ServerValue], 'connection.tune').

get_env(Key) ->
    {ok, Value} = application:get_env(rabbit, Key),
    Value.

send_on_channel0(Sock, Method, Protocol) ->
    ok = rabbit_writer:internal_send_command(Sock, 0, Method, Protocol).

auth_mechanism_to_module(TypeBin, Sock) ->
    case rabbit_registry:binary_to_type(TypeBin) of
        {error, not_found} ->
            rabbit_misc:protocol_error(
              command_invalid, "unknown authentication mechanism '~s'",
              [TypeBin]);
        T ->
            case {lists:member(T, auth_mechanisms(Sock)),
                  rabbit_registry:lookup_module(auth_mechanism, T)} of
                {true, {ok, Module}} ->
                    Module;
                _ ->
                    rabbit_misc:protocol_error(
                      command_invalid,
                      "invalid authentication mechanism '~s'", [T])
            end
    end.

auth_mechanisms(Sock) ->
    {ok, Configured} = application:get_env(auth_mechanisms),
    [Name || {Name, Module} <- rabbit_registry:lookup_all(auth_mechanism),
             Module:should_offer(Sock), lists:member(Name, Configured)].

auth_mechanisms_binary(Sock) ->
    list_to_binary(
      string:join([atom_to_list(A) || A <- auth_mechanisms(Sock)], " ")).

auth_phase(Response,
           State = #v1{connection = Connection =
                           #connection{protocol       = Protocol,
                                       capabilities   = Capabilities,
                                       auth_mechanism = {Name, AuthMechanism},
                                       auth_state     = AuthState},
                       sock = Sock}) ->
    case AuthMechanism:handle_response(Response, AuthState) of
        {refused, Msg, Args} ->
            AmqpError = rabbit_misc:amqp_error(
                          access_refused, "~s login refused: ~s",
                          [Name, io_lib:format(Msg, Args)], none),
            case rabbit_misc:table_lookup(Capabilities,
                                          <<"authentication_failure_close">>) of
                {bool, true} ->
                    SafeMsg = io_lib:format(
                                "Login was refused using authentication "
                                "mechanism ~s. For details see the broker "
                                "logfile.", [Name]),
                    AmqpError1 = AmqpError#amqp_error{explanation = SafeMsg},
                    {0, CloseMethod} = rabbit_binary_generator:map_exception(
                                         0, AmqpError1, Protocol),
                    ok = send_on_channel0(State#v1.sock, CloseMethod, Protocol);
                _ -> ok
            end,
            rabbit_misc:protocol_error(AmqpError);
        {protocol_error, Msg, Args} ->
            rabbit_misc:protocol_error(syntax_error, Msg, Args);
        {challenge, Challenge, AuthState1} ->
            Secure = #'connection.secure'{challenge = Challenge},
            ok = send_on_channel0(Sock, Secure, Protocol),
            State#v1{connection = Connection#connection{
                                    auth_state = AuthState1}};
        {ok, User} ->
            Tune = #'connection.tune'{frame_max   = get_env(frame_max),
                                      channel_max = get_env(channel_max),
                                      heartbeat   = get_env(heartbeat)},
            ok = send_on_channel0(Sock, Tune, Protocol),
            State#v1{connection_state = tuning,
                     connection = Connection#connection{user       = User,
                                                        auth_state = none}}
    end.

%%--------------------------------------------------------------------------

infos(Items, State) -> [{Item, i(Item, State)} || Item <- Items].

i(pid,                #v1{}) -> self();
i(SockStat,           S) when SockStat =:= recv_oct;
                              SockStat =:= recv_cnt;
                              SockStat =:= send_oct;
                              SockStat =:= send_cnt;
                              SockStat =:= send_pend ->
    socket_info(fun (Sock) -> rabbit_net:getstat(Sock, [SockStat]) end,
                fun ([{_, I}]) -> I end, S);
i(ssl,                #v1{sock = Sock}) -> rabbit_net:is_ssl(Sock);
i(ssl_protocol,       S) -> ssl_info(fun ({P,         _}) -> P end, S);
i(ssl_key_exchange,   S) -> ssl_info(fun ({_, {K, _, _}}) -> K end, S);
i(ssl_cipher,         S) -> ssl_info(fun ({_, {_, C, _}}) -> C end, S);
i(ssl_hash,           S) -> ssl_info(fun ({_, {_, _, H}}) -> H end, S);
i(peer_cert_issuer,   S) -> cert_info(fun rabbit_ssl:peer_cert_issuer/1,   S);
i(peer_cert_subject,  S) -> cert_info(fun rabbit_ssl:peer_cert_subject/1,  S);
i(peer_cert_validity, S) -> cert_info(fun rabbit_ssl:peer_cert_validity/1, S);
<<<<<<< HEAD
i(channels,           #v1{}) -> length(all_channels());
i(state, #v1{connection_state = ConnectionState,
             throttle         = #throttle{last_blocked_by  = BlockedBy,
                                          last_blocked_at  = T}}) ->
    Recent = T =/= never andalso timer:now_diff(erlang:now(), T) < 5000000,
    case {BlockedBy, ConnectionState, Recent} of
        {resourse, blocked,  _}    -> blocked;
        {_,        blocking, _}    -> blocking;
        {flow,     _,        true} -> flow;
        {_,        _,        _}    -> ConnectionState
    end;
=======
i(state,              #v1{connection_state = CS}) -> CS;
i(last_blocked_by,    #v1{throttle = #throttle{last_blocked_by = By}}) -> By;
i(last_blocked_age,   #v1{throttle = #throttle{last_blocked_at = never}}) ->
    infinity;
i(last_blocked_age,   #v1{throttle = #throttle{last_blocked_at = T}}) ->
    timer:now_diff(erlang:now(), T) / 1000000;
i(channels,           #v1{connection = Conn}) ->
    Conn#connection.channel_count;
>>>>>>> 93c29697
i(Item,               #v1{connection = Conn}) -> ic(Item, Conn).

ic(name,              #connection{name        = Name})     -> Name;
ic(host,              #connection{host        = Host})     -> Host;
ic(peer_host,         #connection{peer_host   = PeerHost}) -> PeerHost;
ic(port,              #connection{port        = Port})     -> Port;
ic(peer_port,         #connection{peer_port   = PeerPort}) -> PeerPort;
ic(protocol,          #connection{protocol    = none})     -> none;
ic(protocol,          #connection{protocol    = P})        -> P:version();
ic(user,              #connection{user        = none})     -> '';
ic(user,              #connection{user        = U})        -> U#user.username;
ic(vhost,             #connection{vhost       = VHost})    -> VHost;
ic(timeout,           #connection{timeout_sec = Timeout})  -> Timeout;
ic(frame_max,         #connection{frame_max   = FrameMax}) -> FrameMax;
ic(channel_max,       #connection{channel_max = ChMax})    -> ChMax;
ic(client_properties, #connection{client_properties = CP}) -> CP;
ic(auth_mechanism,    #connection{auth_mechanism = none})  -> none;
ic(auth_mechanism,    #connection{auth_mechanism = {Name, _Mod}}) -> Name;
ic(Item,              #connection{}) -> throw({bad_argument, Item}).

socket_info(Get, Select, #v1{sock = Sock}) ->
    case Get(Sock) of
        {ok,    T} -> Select(T);
        {error, _} -> ''
    end.

ssl_info(F, #v1{sock = Sock}) ->
    %% The first ok form is R14
    %% The second is R13 - the extra term is exportability (by inspection,
    %% the docs are wrong)
    case rabbit_net:ssl_info(Sock) of
        nossl                   -> '';
        {error, _}              -> '';
        {ok, {P, {K, C, H}}}    -> F({P, {K, C, H}});
        {ok, {P, {K, C, H, _}}} -> F({P, {K, C, H}})
    end.

cert_info(F, #v1{sock = Sock}) ->
    case rabbit_net:peercert(Sock) of
        nossl                -> '';
        {error, no_peercert} -> '';
        {ok, Cert}           -> list_to_binary(F(Cert))
    end.

maybe_emit_stats(State) ->
    rabbit_event:if_enabled(State, #v1.stats_timer,
                            fun() -> emit_stats(State) end).

emit_stats(State) ->
    Infos = infos(?STATISTICS_KEYS, State),
    rabbit_event:notify(connection_stats, Infos),
    State1 = rabbit_event:reset_stats_timer(State, #v1.stats_timer),
    %% If we emit an event which looks like we are in flow control, it's not a
    %% good idea for it to be our last even if we go idle. Keep emitting
    %% events, either we stay busy or we drop out of flow control.
    case proplists:get_value(state, Infos) of
        flow -> ensure_stats_timer(State1);
        _    -> State1
    end.

%% 1.0 stub
-ifdef(use_specs).
-spec(become_1_0/2 :: (non_neg_integer(), #v1{}) -> no_return()).
-endif.
become_1_0(Id, State = #v1{sock = Sock}) ->
    case code:is_loaded(rabbit_amqp1_0_reader) of
        false -> refuse_connection(Sock, amqp1_0_plugin_not_enabled);
        _     -> Mode = case Id of
                            0 -> amqp;
                            3 -> sasl;
                            _ -> refuse_connection(
                                   Sock, {unsupported_amqp1_0_protocol_id, Id},
                                   {3, 1, 0, 0})
                        end,
                 throw({become, {rabbit_amqp1_0_reader, init,
                                 [Mode, pack_for_1_0(State)]}})
    end.

pack_for_1_0(#v1{parent              = Parent,
                 sock                = Sock,
                 recv_len            = RecvLen,
                 pending_recv        = PendingRecv,
                 helper_sup          = SupPid,
                 buf                 = Buf,
                 buf_len             = BufLen}) ->
    {Parent, Sock, RecvLen, PendingRecv, SupPid, Buf, BufLen}.<|MERGE_RESOLUTION|>--- conflicted
+++ resolved
@@ -1053,8 +1053,8 @@
 i(peer_cert_issuer,   S) -> cert_info(fun rabbit_ssl:peer_cert_issuer/1,   S);
 i(peer_cert_subject,  S) -> cert_info(fun rabbit_ssl:peer_cert_subject/1,  S);
 i(peer_cert_validity, S) -> cert_info(fun rabbit_ssl:peer_cert_validity/1, S);
-<<<<<<< HEAD
-i(channels,           #v1{}) -> length(all_channels());
+i(channels,           #v1{connection = Conn}) ->
+    Conn#connection.channel_count;
 i(state, #v1{connection_state = ConnectionState,
              throttle         = #throttle{last_blocked_by  = BlockedBy,
                                           last_blocked_at  = T}}) ->
@@ -1065,16 +1065,6 @@
         {flow,     _,        true} -> flow;
         {_,        _,        _}    -> ConnectionState
     end;
-=======
-i(state,              #v1{connection_state = CS}) -> CS;
-i(last_blocked_by,    #v1{throttle = #throttle{last_blocked_by = By}}) -> By;
-i(last_blocked_age,   #v1{throttle = #throttle{last_blocked_at = never}}) ->
-    infinity;
-i(last_blocked_age,   #v1{throttle = #throttle{last_blocked_at = T}}) ->
-    timer:now_diff(erlang:now(), T) / 1000000;
-i(channels,           #v1{connection = Conn}) ->
-    Conn#connection.channel_count;
->>>>>>> 93c29697
 i(Item,               #v1{connection = Conn}) -> ic(Item, Conn).
 
 ic(name,              #connection{name        = Name})     -> Name;
