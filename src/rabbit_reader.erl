--- conflicted
+++ resolved
@@ -262,11 +262,6 @@
     ClientSock = socket_op(Sock, SockTransform),
     erlang:send_after(?HANDSHAKE_TIMEOUT * 1000, self(),
                       handshake_timeout),
-<<<<<<< HEAD
-    ProfilingValue = setup_profiling(),
-=======
-    {ok, Collector} = rabbit_queue_collector:start_link(),
->>>>>>> 1ceafa8a
     try
         mainloop(Deb, switch_callback(
                         #v1{parent              = Parent,
@@ -306,12 +301,6 @@
         %% output to be sent, which results in unnecessary delays.
         %%
         %% gen_tcp:close(ClientSock),
-<<<<<<< HEAD
-        teardown_profiling(ProfilingValue),
-=======
-        rabbit_misc:unlink_and_capture_exit(Collector),
-        rabbit_queue_collector:shutdown(Collector),
->>>>>>> 1ceafa8a
         rabbit_event:notify(connection_closed, [{pid, self()}])
     end,
     done.
