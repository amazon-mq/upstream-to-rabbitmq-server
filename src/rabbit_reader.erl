%%   The contents of this file are subject to the Mozilla Public License
%%   Version 1.1 (the "License"); you may not use this file except in
%%   compliance with the License. You may obtain a copy of the License at
%%   http://www.mozilla.org/MPL/
%%
%%   Software distributed under the License is distributed on an "AS IS"
%%   basis, WITHOUT WARRANTY OF ANY KIND, either express or implied. See the
%%   License for the specific language governing rights and limitations
%%   under the License.
%%
%%   The Original Code is RabbitMQ.
%%
%%   The Initial Developers of the Original Code are LShift Ltd,
%%   Cohesive Financial Technologies LLC, and Rabbit Technologies Ltd.
%%
%%   Portions created before 22-Nov-2008 00:00:00 GMT by LShift Ltd,
%%   Cohesive Financial Technologies LLC, or Rabbit Technologies Ltd
%%   are Copyright (C) 2007-2008 LShift Ltd, Cohesive Financial
%%   Technologies LLC, and Rabbit Technologies Ltd.
%%
%%   Portions created by LShift Ltd are Copyright (C) 2007-2010 LShift
%%   Ltd. Portions created by Cohesive Financial Technologies LLC are
%%   Copyright (C) 2007-2010 Cohesive Financial Technologies
%%   LLC. Portions created by Rabbit Technologies Ltd are Copyright
%%   (C) 2007-2010 Rabbit Technologies Ltd.
%%
%%   All Rights Reserved.
%%
%%   Contributor(s): ______________________________________.
%%

-module(rabbit_reader).
-include("rabbit_framing.hrl").
-include("rabbit.hrl").

-export([start_link/2, info_keys/0, info/1, info/2, shutdown/2]).

-export([system_continue/3, system_terminate/4, system_code_change/4]).

<<<<<<< HEAD
-export([init/3, mainloop/2]).
=======
-export([init/1, mainloop/2]).
>>>>>>> a667798e

-export([conserve_memory/2, server_properties/0]).

-export([analyze_frame/3]).

-export([emit_stats/1]).

-import(gen_tcp).
-import(fprof).
-import(inet).
-import(prim_inet).

-define(HANDSHAKE_TIMEOUT, 10).
-define(NORMAL_TIMEOUT, 3).
-define(CLOSING_TIMEOUT, 1).
-define(CHANNEL_TERMINATION_TIMEOUT, 3).
-define(SILENT_CLOSE_DELAY, 3).
-define(FRAME_MAX, 131072). %% set to zero once QPid fix their negotiation

%---------------------------------------------------------------------------

-record(v1, {parent, sock, connection, callback, recv_length, recv_ref,
<<<<<<< HEAD
             connection_state, queue_collector, heartbeater, stats_timer,
             channel_sup_sup_pid}).
=======
             connection_state, queue_collector, heartbeater, stats_timer}).
>>>>>>> a667798e

-define(STATISTICS_KEYS, [pid, recv_oct, recv_cnt, send_oct, send_cnt,
                          send_pend, state, channels]).

-define(CREATION_EVENT_KEYS, [pid, address, port, peer_address, peer_port,
                              protocol, user, vhost, timeout, frame_max,
                              client_properties]).

-define(INFO_KEYS, ?CREATION_EVENT_KEYS ++ ?STATISTICS_KEYS -- [pid]).

%% connection lifecycle
%%
%% all state transitions and terminations are marked with *...*
%%
%% The lifecycle begins with: start handshake_timeout timer, *pre-init*
%%
%% all states, unless specified otherwise:
%%   socket error -> *exit*
%%   socket close -> *throw*
%%   writer send failure -> *throw*
%%   forced termination -> *exit*
%%   handshake_timeout -> *throw*
%% pre-init:
%%   receive protocol header -> send connection.start, *starting*
%% starting:
%%   receive connection.start_ok -> send connection.tune, *tuning*
%% tuning:
%%   receive connection.tune_ok -> start heartbeats, *opening*
%% opening:
%%   receive connection.open -> send connection.open_ok, *running*
%% running:
%%   receive connection.close ->
%%     tell channels to terminate gracefully
%%     if no channels then send connection.close_ok, start
%%        terminate_connection timer, *closed*
%%     else *closing*
%%   forced termination
%%   -> wait for channels to terminate forcefully, start
%%      terminate_connection timer, send close, *exit*
%%   channel exit with hard error
%%   -> log error, wait for channels to terminate forcefully, start
%%      terminate_connection timer, send close, *closed*
%%   channel exit with soft error
%%   -> log error, mark channel as closing, *running*
%%   handshake_timeout -> ignore, *running*
%%   heartbeat timeout -> *throw*
%%   conserve_memory=true -> *blocking*
%% blocking:
%%   conserve_memory=true -> *blocking*
%%   conserve_memory=false -> *running*
%%   receive a method frame for a content-bearing method
%%   -> process, stop receiving, *blocked*
%%   ...rest same as 'running'
%% blocked:
%%   conserve_memory=true -> *blocked*
%%   conserve_memory=false -> resume receiving, *running*
%%   ...rest same as 'running'
%% closing:
%%   socket close -> *terminate*
%%   receive connection.close -> send connection.close_ok,
%%     *closing*
%%   receive frame -> ignore, *closing*
%%   handshake_timeout -> ignore, *closing*
%%   heartbeat timeout -> *throw*
%%   channel exit with hard error
%%   -> log error, wait for channels to terminate forcefully, start
%%      terminate_connection timer, send close, *closed*
%%   channel exit with soft error
%%   -> log error, mark channel as closing
%%      if last channel to exit then send connection.close_ok,
%%         start terminate_connection timer, *closed*
%%      else *closing*
%%   channel exits normally
%%   -> if last channel to exit then send connection.close_ok,
%%      start terminate_connection timer, *closed*
%% closed:
%%   socket close -> *terminate*
%%   receive connection.close -> send connection.close_ok,
%%     *closed*
%%   receive connection.close_ok -> self() ! terminate_connection,
%%     *closed*
%%   receive frame -> ignore, *closed*
%%   terminate_connection timeout -> *terminate*
%%   handshake_timeout -> ignore, *closed*
%%   heartbeat timeout -> *throw*
%%   channel exit -> log error, *closed*
%%
%%
%% TODO: refactor the code so that the above is obvious

-define(IS_RUNNING(State),
        (State#v1.connection_state =:= running orelse
         State#v1.connection_state =:= blocking orelse
         State#v1.connection_state =:= blocked)).

%%----------------------------------------------------------------------------

-ifdef(use_specs).

-spec(start_link/2 :: (pid(), pid()) -> rabbit_types:ok(pid())).
-spec(info_keys/0 :: () -> [rabbit_types:info_key()]).
-spec(info/1 :: (pid()) -> [rabbit_types:info()]).
-spec(info/2 :: (pid(), [rabbit_types:info_key()]) -> [rabbit_types:info()]).
-spec(emit_stats/1 :: (pid()) -> 'ok').
-spec(shutdown/2 :: (pid(), string()) -> 'ok').
-spec(conserve_memory/2 :: (pid(), boolean()) -> 'ok').
-spec(server_properties/0 :: () -> rabbit_framing:amqp_table()).

%% These specs only exists to add no_return() to keep dialyzer happy
-spec(init/3 :: (pid(), pid(), pid()) -> no_return()).
-spec(start_connection/6 ::
        (pid(), pid(), pid(), any(), rabbit_networking:socket(),
         fun ((rabbit_networking:socket()) ->
                     rabbit_types:ok_or_error2(
                       rabbit_networking:socket(), any()))) -> no_return()).

-endif.

%%--------------------------------------------------------------------------

start_link(ChannelSupSupPid, Collector) ->
    {ok, proc_lib:spawn_link(?MODULE, init, [self(), ChannelSupSupPid, Collector])}.

shutdown(Pid, Explanation) ->
    gen_server:call(Pid, {shutdown, Explanation}, infinity).

init(Parent, ChannelSupSupPid, Collector) ->
    Deb = sys:debug_options([]),
    receive
        {go, Sock, SockTransform} ->
            start_connection(
              Parent, ChannelSupSupPid, Collector, Deb, Sock, SockTransform)
    end.

system_continue(Parent, Deb, State) ->
<<<<<<< HEAD
    ?MODULE:mainloop(Deb, State = #v1{parent = Parent}).
=======
    ?MODULE:mainloop(Deb, State#v1{parent = Parent}).
>>>>>>> a667798e

system_terminate(Reason, _Parent, _Deb, _State) ->
    exit(Reason).

system_code_change(Misc, _Module, _OldVsn, _Extra) ->
    {ok, Misc}.

info_keys() -> ?INFO_KEYS.

info(Pid) ->
    gen_server:call(Pid, info, infinity).

info(Pid, Items) ->
    case gen_server:call(Pid, {info, Items}, infinity) of
        {ok, Res}      -> Res;
        {error, Error} -> throw(Error)
    end.

emit_stats(Pid) ->
    gen_server:cast(Pid, emit_stats).

setup_profiling() ->
    Value = rabbit_misc:get_config(profiling_enabled, false),
    case Value of
        once ->
            rabbit_log:info("Enabling profiling for this connection, "
                            "and disabling for subsequent.~n"),
            rabbit_misc:set_config(profiling_enabled, false),
            fprof:trace(start);
        true ->
            rabbit_log:info("Enabling profiling for this connection.~n"),
            fprof:trace(start);
        false ->
            ok
    end,
    Value.

teardown_profiling(Value) ->
    case Value of
        false ->
            ok;
        _ ->
            rabbit_log:info("Completing profiling for this connection.~n"),
            fprof:trace(stop),
            fprof:profile(),
            fprof:analyse([{dest, []}, {cols, 100}])
    end.

conserve_memory(Pid, Conserve) ->
    Pid ! {conserve_memory, Conserve},
    ok.

server_properties() ->
    {ok, Product} = application:get_key(rabbit, id),
    {ok, Version} = application:get_key(rabbit, vsn),
    [{list_to_binary(K), longstr, list_to_binary(V)} ||
        {K, V} <- [{"product",     Product},
                   {"version",     Version},
                   {"platform",    "Erlang/OTP"},
                   {"copyright",   ?COPYRIGHT_MESSAGE},
                   {"information", ?INFORMATION_MESSAGE}]].

inet_op(F) -> rabbit_misc:throw_on_error(inet_error, F).

socket_op(Sock, Fun) ->
    case Fun(Sock) of
        {ok, Res}       -> Res;
        {error, Reason} -> rabbit_log:error("error on TCP connection ~p:~p~n",
                                            [self(), Reason]),
                           rabbit_log:info("closing TCP connection ~p~n",
                                           [self()]),
                           exit(normal)
    end.

start_connection(Parent, ChannelSupSupPid, Collector, Deb, Sock,
                 SockTransform) ->
    process_flag(trap_exit, true),
    {PeerAddress, PeerPort} = socket_op(Sock, fun rabbit_net:peername/1),
    PeerAddressS = inet_parse:ntoa(PeerAddress),
    rabbit_log:info("starting TCP connection ~p from ~s:~p~n",
                    [self(), PeerAddressS, PeerPort]),
    ClientSock = socket_op(Sock, SockTransform),
    erlang:send_after(?HANDSHAKE_TIMEOUT * 1000, self(),
                      handshake_timeout),
    ProfilingValue = setup_profiling(),
    try
        mainloop(Deb, switch_callback(
<<<<<<< HEAD
                        #v1{parent              = Parent,
                            sock                = ClientSock,
                            connection          = #connection{
                              protocol           = none,
                              user               = none,
                              timeout_sec        = ?HANDSHAKE_TIMEOUT,
                              frame_max          = ?FRAME_MIN_SIZE,
                              vhost              = none,
                              client_properties  = none},
                            callback            = uninitialized_callback,
                            recv_length         = 0,
                            recv_ref            = none,
                            connection_state    = pre_init,
                            queue_collector     = Collector,
                            heartbeater         = none,
                            stats_timer         =
                                rabbit_event:init_stats_timer(),
                            channel_sup_sup_pid = ChannelSupSupPid
                           },
                        handshake, 8))
=======
                                #v1{parent           = Parent,
                                    sock             = ClientSock,
                                    connection       = #connection{
                                      user              = none,
                                      timeout_sec       = ?HANDSHAKE_TIMEOUT,
                                      frame_max         = ?FRAME_MIN_SIZE,
                                      vhost             = none,
                                      client_properties = none,
                                      protocol          = none},
                                    callback         = uninitialized_callback,
                                    recv_length      = 0,
                                    recv_ref         = none,
                                    connection_state = pre_init,
                                    queue_collector  = Collector,
                                    heartbeater      = none,
                                    stats_timer      =
                                        rabbit_event:init_stats_timer()},
                                handshake, 8))
>>>>>>> a667798e
    catch
        Ex -> (if Ex == connection_closed_abruptly ->
                       fun rabbit_log:warning/2;
                  true ->
                       fun rabbit_log:error/2
               end)("exception on TCP connection ~p from ~s:~p~n~p~n",
                    [self(), PeerAddressS, PeerPort, Ex])
    after
        rabbit_log:info("closing TCP connection ~p from ~s:~p~n",
                        [self(), PeerAddressS, PeerPort]),
        %% We don't close the socket explicitly. The reader is the
        %% controlling process and hence its termination will close
        %% the socket. Furthermore, gen_tcp:close/1 waits for pending
        %% output to be sent, which results in unnecessary delays.
        %%
        %% gen_tcp:close(ClientSock),
        teardown_profiling(ProfilingValue),
        rabbit_event:notify(connection_closed, [{pid, self()}])
    end,
    done.

mainloop(Deb, State = #v1{parent = Parent, sock= Sock, recv_ref = Ref}) ->
    %%?LOGDEBUG("Reader mainloop: ~p bytes available, need ~p~n", [HaveBytes, WaitUntilNBytes]),
    receive
        {inet_async, Sock, Ref, {ok, Data}} ->
            {State1, Callback1, Length1} =
                handle_input(State#v1.callback, Data,
                             State#v1{recv_ref = none}),
<<<<<<< HEAD
            mainloop(Deb,
                     switch_callback(State1, Callback1, Length1));
=======
            mainloop(Deb, switch_callback(State1, Callback1, Length1));
>>>>>>> a667798e
        {inet_async, Sock, Ref, {error, closed}} ->
            if State#v1.connection_state =:= closed ->
                    State;
               true ->
                    throw(connection_closed_abruptly)
            end;
        {inet_async, Sock, Ref, {error, Reason}} ->
            throw({inet_error, Reason});
        {conserve_memory, Conserve} ->
            mainloop(Deb, internal_conserve_memory(Conserve, State));
        {'EXIT', Parent, Reason} ->
            terminate(io_lib:format("broker forced connection closure "
                                    "with reason '~w'", [Reason]), State),
            %% this is what we are expected to do according to
            %% http://www.erlang.org/doc/man/sys.html
            %%
            %% If we wanted to be *really* nice we should wait for a
            %% while for clients to close the socket at their end,
            %% just as we do in the ordinary error case. However,
            %% since this termination is initiated by our parent it is
            %% probably more important to exit quickly.
            exit(Reason);
        {channel_exit, _Chan, E = {writer, send_failed, _Error}} ->
            throw(E);
        {channel_exit, Channel, Reason} ->
            mainloop(Deb, handle_channel_exit(Channel, Reason, State));
        {'EXIT', Pid, Reason} ->
            mainloop(Deb, handle_dependent_exit(Pid, Reason, State));
        terminate_connection ->
            State;
        handshake_timeout ->
            if ?IS_RUNNING(State) orelse
               State#v1.connection_state =:= closing orelse
               State#v1.connection_state =:= closed ->
                    mainloop(Deb, State);
               true ->
                    throw({handshake_timeout, State#v1.callback})
            end;
        {'$gen_call', From, {shutdown, Explanation}} ->
            {ForceTermination, NewState} = terminate(Explanation, State),
            gen_server:reply(From, ok),
            case ForceTermination of
                force  -> ok;
                normal -> mainloop(Deb, NewState)
            end;
        {'$gen_call', From, info} ->
            gen_server:reply(From, infos(?INFO_KEYS, State)),
            mainloop(Deb, State);
        {'$gen_call', From, {info, Items}} ->
            gen_server:reply(From, try {ok, infos(Items, State)}
                                   catch Error -> {error, Error}
                                   end),
            mainloop(Deb, State);
        {'$gen_cast', emit_stats} ->
            internal_emit_stats(State),
            mainloop(Deb, State#v1{stats_timer =
                                       rabbit_event:reset_stats_timer_after(
                                         State#v1.stats_timer)});
        {system, From, Request} ->
            sys:handle_system_msg(Request, From,
                                  Parent, ?MODULE, Deb, State);
        Other ->
            %% internal error -> something worth dying for
            exit({unexpected_message, Other})
    end.

switch_callback(State = #v1{connection_state = blocked,
                            heartbeater = Heartbeater}, Callback, Length) ->
    ok = rabbit_heartbeat:pause_monitor(Heartbeater),
    State#v1{callback = Callback, recv_length = Length, recv_ref = none};
switch_callback(State, Callback, Length) ->
    Ref = inet_op(fun () -> rabbit_net:async_recv(
                              State#v1.sock, Length, infinity) end),
    State#v1{callback = Callback, recv_length = Length, recv_ref = Ref}.

terminate(Explanation, State) when ?IS_RUNNING(State) ->
    {normal, send_exception(State, 0,
                            rabbit_misc:amqp_error(
                              connection_forced, Explanation, [], none))};
terminate(_Explanation, State) ->
    {force, State}.

internal_conserve_memory(true,  State = #v1{connection_state = running}) ->
    State#v1{connection_state = blocking};
internal_conserve_memory(false, State = #v1{connection_state = blocking}) ->
    State#v1{connection_state = running};
internal_conserve_memory(false, State = #v1{connection_state = blocked,
                                            heartbeater      = Heartbeater,
                                            callback         = Callback,
                                            recv_length      = Length,
                                            recv_ref         = none}) ->
    ok = rabbit_heartbeat:resume_monitor(Heartbeater),
    switch_callback(State#v1{connection_state = running}, Callback, Length);
internal_conserve_memory(_Conserve, State) ->
    State.

close_connection(State = #v1{queue_collector = Collector,
                             connection = #connection{
                               timeout_sec = TimeoutSec}}) ->
    %% The spec says "Exclusive queues may only be accessed by the
    %% current connection, and are deleted when that connection
    %% closes."  This does not strictly imply synchrony, but in
    %% practice it seems to be what people assume.
    rabbit_queue_collector:delete_all(Collector),
    %% We terminate the connection after the specified interval, but
    %% no later than ?CLOSING_TIMEOUT seconds.
    TimeoutMillisec =
        1000 * if TimeoutSec > 0 andalso
                  TimeoutSec < ?CLOSING_TIMEOUT -> TimeoutSec;
                  true -> ?CLOSING_TIMEOUT
               end,
    erlang:send_after(TimeoutMillisec, self(), terminate_connection),
    State#v1{connection_state = closed}.

close_channel(Channel, State) ->
    put({channel, Channel}, closing),
    State.

handle_channel_exit(Channel, Reason, State) ->
    handle_exception(State, Channel, Reason).

handle_dependent_exit(Pid, Reason, State) ->
    case (case Reason of
                     shutdown          -> controlled;
                     {shutdown, _Term} -> controlled;
                     normal            -> controlled;
                     _                 -> uncontrolled
          end) of
        controlled ->
            erase({chpid, Pid}),
            maybe_close(State);
        uncontrolled ->
            case channel_cleanup(Pid) of
                undefined ->
                    exit({abnormal_dependent_exit, Pid, Reason});
                Channel ->
                    maybe_close(handle_exception(State, Channel, Reason))
            end
    end.

channel_cleanup(Pid) ->
    case get({chpid, Pid}) of
        undefined          -> undefined;
        {channel, Channel} -> erase({channel, Channel}),
                              erase({chpid, Pid}),
                              Channel
    end.

all_channels() -> [Pid || {{chpid, Pid},_} <- get()].

terminate_channels() ->
    NChannels =
        length([rabbit_framing_channel:shutdown(Pid) || Pid <- all_channels()]),
    if NChannels > 0 ->
            Timeout = 1000 * ?CHANNEL_TERMINATION_TIMEOUT * NChannels,
            TimerRef = erlang:send_after(Timeout, self(), cancel_wait),
            wait_for_channel_termination(NChannels, TimerRef);
       true -> ok
    end.

wait_for_channel_termination(0, TimerRef) ->
    case erlang:cancel_timer(TimerRef) of
        false -> receive
                     cancel_wait -> ok
                 end;
        _     -> ok
    end;

wait_for_channel_termination(N, TimerRef) ->
    receive
        {'EXIT', Pid, Reason} ->
            case channel_cleanup(Pid) of
                undefined ->
                    exit({abnormal_dependent_exit, Pid, Reason});
                Channel ->
                    case Reason of
                        normal            -> ok;
                        shutdown          -> ok;
                        {shutdown, _Term} -> ok;
                        _ ->
                            rabbit_log:error(
                              "connection ~p, channel ~p - "
                              "error while terminating:~n~p~n",
                              [self(), Channel, Reason])
                    end,
                    wait_for_channel_termination(N-1, TimerRef)
            end;
        cancel_wait ->
            exit(channel_termination_timeout)
    end.

maybe_close(State = #v1{connection_state = closing,
                        connection = #connection{protocol = Protocol},
                        sock = Sock}) ->
    case all_channels() of
        [] ->
            NewState = close_connection(State),
            ok = send_on_channel0(Sock, #'connection.close_ok'{}, Protocol),
            NewState;
        _  -> State
    end;
maybe_close(State) ->
    State.

handle_frame(Type, 0, Payload,
             State = #v1{connection_state = CS,
                         connection = #connection{protocol = Protocol}})
  when CS =:= closing; CS =:= closed ->
    case analyze_frame(Type, Payload, Protocol) of
        {method, MethodName, FieldsBin} ->
            handle_method0(MethodName, FieldsBin, State);
        _Other -> State
    end;
handle_frame(_Type, _Channel, _Payload, State = #v1{connection_state = CS})
  when CS =:= closing; CS =:= closed ->
    State;
handle_frame(Type, 0, Payload,
             State = #v1{connection = #connection{protocol = Protocol}}) ->
    case analyze_frame(Type, Payload, Protocol) of
        error     -> throw({unknown_frame, 0, Type, Payload});
        heartbeat -> State;
        {method, MethodName, FieldsBin} ->
            handle_method0(MethodName, FieldsBin, State);
        Other -> throw({unexpected_frame_on_channel0, Other})
    end;
handle_frame(Type, Channel, Payload,
             State = #v1{connection = #connection{protocol = Protocol}}) ->
    case analyze_frame(Type, Payload, Protocol) of
        error         -> throw({unknown_frame, Channel, Type, Payload});
        heartbeat     -> throw({unexpected_heartbeat_frame, Channel});
        AnalyzedFrame ->
            %%?LOGDEBUG("Ch ~p Frame ~p~n", [Channel, AnalyzedFrame]),
            case get({channel, Channel}) of
                {chpid, ChPid} ->
                    ok = rabbit_framing_channel:process(ChPid, AnalyzedFrame),
                    case AnalyzedFrame of
                        {method, 'channel.close', _} ->
                            erase({channel, Channel}),
                            State;
                        {method, MethodName, _} ->
                            case (State#v1.connection_state =:= blocking andalso
                                  Protocol:method_has_content(MethodName)) of
                                true  -> State#v1{connection_state = blocked};
                                false -> State
                            end;
                        _ ->
                            State
                    end;
                closing ->
                    %% According to the spec, after sending a
                    %% channel.close we must ignore all frames except
                    %% channel.close and channel.close_ok.  In the
                    %% event of a channel.close, we should send back a
                    %% channel.close_ok.
                    case AnalyzedFrame of
                        {method, 'channel.close_ok', _} ->
                            erase({channel, Channel});
                        {method, 'channel.close', _} ->
                            %% We're already closing this channel, so
                            %% there's no cleanup to do (notify
                            %% queues, etc.)
                            ok = rabbit_writer:send_command(State#v1.sock,
                                                            #'channel.close_ok'{});
                        _ -> ok
                    end,
                    State;
                undefined ->
                    case ?IS_RUNNING(State) of
                        true  -> ok = send_to_new_channel(
                                        Channel, AnalyzedFrame, State),
                                 State;
                        false -> throw({channel_frame_while_starting,
                                        Channel, State#v1.connection_state,
                                        AnalyzedFrame})
                    end
            end
    end.

analyze_frame(?FRAME_METHOD,
              <<ClassId:16, MethodId:16, MethodFields/binary>>,
              Protocol) ->
    MethodName = Protocol:lookup_method_name({ClassId, MethodId}),
    {method, MethodName, MethodFields};
analyze_frame(?FRAME_HEADER,
              <<ClassId:16, Weight:16, BodySize:64, Properties/binary>>,
              _Protocol) ->
    {content_header, ClassId, Weight, BodySize, Properties};
analyze_frame(?FRAME_BODY, Body, _Protocol) ->
    {content_body, Body};
analyze_frame(?FRAME_HEARTBEAT, <<>>, _Protocol) ->
    heartbeat;
analyze_frame(_Type, _Body, _Protocol) ->
    error.

handle_input(frame_header, <<Type:8,Channel:16,PayloadSize:32>>, State) ->
    %%?LOGDEBUG("Got frame header: ~p/~p/~p~n", [Type, Channel, PayloadSize]),
    {ensure_stats_timer(State), {frame_payload, Type, Channel, PayloadSize},
     PayloadSize + 1};

handle_input({frame_payload, Type, Channel, PayloadSize}, PayloadAndMarker, State) ->
    case PayloadAndMarker of
        <<Payload:PayloadSize/binary, ?FRAME_END>> ->
            %%?LOGDEBUG("Frame completed: ~p/~p/~p~n", [Type, Channel, Payload]),
            NewState = handle_frame(Type, Channel, Payload, State),
            {NewState, frame_header, 7};
        _ ->
            throw({bad_payload, PayloadAndMarker})
    end;

%% The two rules pertaining to version negotiation:
%%
%% * If the server cannot support the protocol specified in the
%% protocol header, it MUST respond with a valid protocol header and
%% then close the socket connection.
%%
%% * The server MUST provide a protocol version that is lower than or
%% equal to that requested by the client in the protocol header.
handle_input(handshake, <<"AMQP", 0, 0, 9, 1>>, State) ->
    start_connection({0, 9, 1}, rabbit_framing_amqp_0_9_1, State);

%% This is the protocol header for 0-9, which we can safely treat as
%% though it were 0-9-1.
handle_input(handshake, <<"AMQP", 1, 1, 0, 9>>, State) ->
    start_connection({0, 9, 0}, rabbit_framing_amqp_0_9_1, State);

%% This is what most clients send for 0-8.  The 0-8 spec, confusingly,
%% defines the version as 8-0.
handle_input(handshake, <<"AMQP", 1, 1, 8, 0>>, State) ->
    start_connection({8, 0, 0}, rabbit_framing_amqp_0_8, State);

%% The 0-8 spec as on the AMQP web site actually has this as the
%% protocol header; some libraries e.g., py-amqplib, send it when they
%% want 0-8.
handle_input(handshake, <<"AMQP", 1, 1, 9, 1>>, State) ->
    start_connection({8, 0, 0}, rabbit_framing_amqp_0_8, State);

handle_input(handshake, <<"AMQP", A, B, C, D>>, #v1{sock = Sock}) ->
    refuse_connection(Sock, {bad_version, A, B, C, D});

handle_input(handshake, Other, #v1{sock = Sock}) ->
    refuse_connection(Sock, {bad_header, Other});

handle_input(Callback, Data, _State) ->
    throw({bad_input, Callback, Data}).

%% Offer a protocol version to the client.  Connection.start only
%% includes a major and minor version number, Luckily 0-9 and 0-9-1
%% are similar enough that clients will be happy with either.
start_connection({ProtocolMajor, ProtocolMinor, _ProtocolRevision},
                 Protocol,
                 State = #v1{sock = Sock, connection = Connection}) ->
    Start = #'connection.start'{ version_major = ProtocolMajor,
                                 version_minor = ProtocolMinor,
                                 server_properties = server_properties(),
                                 mechanisms = <<"PLAIN AMQPLAIN">>,
                                 locales = <<"en_US">> },
    ok = send_on_channel0(Sock, Start, Protocol),
    {State#v1{connection = Connection#connection{
                             timeout_sec = ?NORMAL_TIMEOUT,
                             protocol = Protocol},
              connection_state = starting},
     frame_header, 7}.

refuse_connection(Sock, Exception) ->
    ok = inet_op(fun () -> rabbit_net:send(Sock, <<"AMQP",0,0,9,1>>) end),
    throw(Exception).

ensure_stats_timer(State = #v1{stats_timer = StatsTimer}) ->
    Self = self(),
    State#v1{stats_timer = rabbit_event:ensure_stats_timer_after(
                             StatsTimer,
                             fun() -> emit_stats(Self) end)}.

%%--------------------------------------------------------------------------

handle_method0(MethodName, FieldsBin,
               State = #v1{connection = #connection{protocol = Protocol}}) ->
    try
        handle_method0(Protocol:decode_method_fields(MethodName, FieldsBin),
                       State)
    catch exit:Reason ->
            CompleteReason = case Reason of
                                 #amqp_error{method = none} ->
                                     Reason#amqp_error{method = MethodName};
                                 OtherReason -> OtherReason
                             end,
            case ?IS_RUNNING(State) of
                true  -> send_exception(State, 0, CompleteReason);
                %% We don't trust the client at this point - force
                %% them to wait for a bit so they can't DOS us with
                %% repeated failed logins etc.
                false -> timer:sleep(?SILENT_CLOSE_DELAY * 1000),
                         throw({channel0_error, State#v1.connection_state,
                                CompleteReason})
            end
    end.

handle_method0(#'connection.start_ok'{mechanism = Mechanism,
                                      response = Response,
                                      client_properties = ClientProperties},
               State = #v1{connection_state = starting,
                           connection = Connection =
                               #connection{protocol = Protocol},
                           sock = Sock}) ->
    User = rabbit_access_control:check_login(Mechanism, Response),
    Tune = #'connection.tune'{channel_max = 0,
                              frame_max = ?FRAME_MAX,
                              heartbeat = 0},
    ok = send_on_channel0(Sock, Tune, Protocol),
    State#v1{connection_state = tuning,
             connection = Connection#connection{
                            user = User,
                            client_properties = ClientProperties}};
handle_method0(#'connection.tune_ok'{frame_max = FrameMax,
                                     heartbeat = ClientHeartbeat},
               State = #v1{parent = Parent,
                           connection_state = tuning,
                           connection = Connection,
                           sock = Sock}) ->
    if (FrameMax /= 0) and (FrameMax < ?FRAME_MIN_SIZE) ->
            rabbit_misc:protocol_error(
              not_allowed, "frame_max=~w < ~w min size",
              [FrameMax, ?FRAME_MIN_SIZE]);
       (?FRAME_MAX /= 0) and (FrameMax > ?FRAME_MAX) ->
            rabbit_misc:protocol_error(
              not_allowed, "frame_max=~w > ~w max size",
              [FrameMax, ?FRAME_MAX]);
       true ->
            Heartbeater =
                rabbit_heartbeat:start_heartbeat(Parent, Sock, ClientHeartbeat),
            State#v1{connection_state = opening,
                     connection = Connection#connection{
                                    timeout_sec = ClientHeartbeat,
                                    frame_max = FrameMax},
                     heartbeater = Heartbeater}
    end;

handle_method0(#'connection.open'{virtual_host = VHostPath},

               State = #v1{connection_state = opening,
                           connection = Connection = #connection{
                                          user = User,
                                          protocol = Protocol},
                           sock = Sock}) ->
    ok = rabbit_access_control:check_vhost_access(User, VHostPath),
    NewConnection = Connection#connection{vhost = VHostPath},
    ok = send_on_channel0(Sock, #'connection.open_ok'{}, Protocol),
    rabbit_alarm:register(self(), {?MODULE, conserve_memory, []}),
    State1 = State#v1{connection_state = running,
                      connection = NewConnection},
    rabbit_event:notify(
      connection_created,
      [{Item, i(Item, State1)} || Item <- ?CREATION_EVENT_KEYS]),
    State1;
handle_method0(#'connection.close'{}, State) when ?IS_RUNNING(State) ->
    lists:foreach(fun rabbit_framing_channel:shutdown/1, all_channels()),
    maybe_close(State#v1{connection_state = closing});
handle_method0(#'connection.close'{},
               State = #v1{connection_state = CS,
                           connection = #connection{protocol = Protocol},
                           sock = Sock})
  when CS =:= closing; CS =:= closed ->
    %% We're already closed or closing, so we don't need to cleanup
    %% anything.
    ok = send_on_channel0(Sock, #'connection.close_ok'{}, Protocol),
    State;
handle_method0(#'connection.close_ok'{},
               State = #v1{connection_state = closed}) ->
    self() ! terminate_connection,
    State;
handle_method0(_Method, State = #v1{connection_state = CS})
  when CS =:= closing; CS =:= closed ->
    State;
handle_method0(_Method, #v1{connection_state = S}) ->
    rabbit_misc:protocol_error(
      channel_error, "unexpected method in connection state ~w", [S]).

send_on_channel0(Sock, Method, Protocol) ->
    ok = rabbit_writer:internal_send_command(Sock, 0, Method, Protocol).

%%--------------------------------------------------------------------------

infos(Items, State) -> [{Item, i(Item, State)} || Item <- Items].

i(pid, #v1{}) ->
    self();
i(address, #v1{sock = Sock}) ->
    {ok, {A, _}} = rabbit_net:sockname(Sock),
    A;
i(port, #v1{sock = Sock}) ->
    {ok, {_, P}} = rabbit_net:sockname(Sock),
    P;
i(peer_address, #v1{sock = Sock}) ->
    {ok, {A, _}} = rabbit_net:peername(Sock),
    A;
i(peer_port, #v1{sock = Sock}) ->
    {ok, {_, P}} = rabbit_net:peername(Sock),
    P;
i(SockStat, #v1{sock = Sock}) when SockStat =:= recv_oct;
                                   SockStat =:= recv_cnt;
                                   SockStat =:= send_oct;
                                   SockStat =:= send_cnt;
                                   SockStat =:= send_pend ->
    case rabbit_net:getstat(Sock, [SockStat]) of
        {ok, [{SockStat, StatVal}]} -> StatVal;
        {error, einval}             -> undefined;
        {error, Error}              -> throw({cannot_get_socket_stats, Error})
    end;
i(state, #v1{connection_state = S}) ->
    S;
i(channels, #v1{}) ->
    length(all_channels());
i(protocol, #v1{connection = #connection{protocol = none}}) ->
    none;
i(protocol, #v1{connection = #connection{protocol = Protocol}}) ->
    Protocol:version();
i(user, #v1{connection = #connection{user = #user{username = Username}}}) ->
    Username;
i(user, #v1{connection = #connection{user = none}}) ->
    '';
i(vhost, #v1{connection = #connection{vhost = VHost}}) ->
    VHost;
i(timeout, #v1{connection = #connection{timeout_sec = Timeout}}) ->
    Timeout;
i(frame_max, #v1{connection = #connection{frame_max = FrameMax}}) ->
    FrameMax;
i(client_properties, #v1{connection = #connection{
                           client_properties = ClientProperties}}) ->
    ClientProperties;
i(Item, #v1{}) ->
    throw({bad_argument, Item}).

%%--------------------------------------------------------------------------

send_to_new_channel(Channel, AnalyzedFrame, State) ->
    #v1{sock = Sock, queue_collector = Collector,
        channel_sup_sup_pid = ChanSupSup,
        connection = #connection{protocol  = Protocol,
                                 frame_max = FrameMax,
                                 user      = #user{username = Username},
                                 vhost     = VHost}} = State,
    {ok, _ChanSup, FrChPid} =
        rabbit_channel_sup_sup:start_channel(
          ChanSupSup, [Protocol, Sock, Channel, FrameMax,
                       self(), Username, VHost, Collector]),
    link(FrChPid),
    put({channel, Channel}, {chpid, FrChPid}),
    put({chpid, FrChPid}, {channel, Channel}),
    ok = rabbit_framing_channel:process(FrChPid, AnalyzedFrame).

log_channel_error(ConnectionState, Channel, Reason) ->
    rabbit_log:error("connection ~p (~p), channel ~p - error:~n~p~n",
                     [self(), ConnectionState, Channel, Reason]).

handle_exception(State = #v1{connection_state = closed}, Channel, Reason) ->
    log_channel_error(closed, Channel, Reason),
    State;
handle_exception(State = #v1{connection_state = CS}, Channel, Reason) ->
    log_channel_error(CS, Channel, Reason),
    send_exception(State, Channel, Reason).

send_exception(State = #v1{connection = #connection{protocol = Protocol}},
               Channel, Reason) ->
    {ShouldClose, CloseChannel, CloseMethod} =
        map_exception(Channel, Reason, Protocol),
    NewState = case ShouldClose of
                   true  -> terminate_channels(),
                            close_connection(State);
                   false -> close_channel(Channel, State)
               end,
    ok = rabbit_writer:internal_send_command(
           NewState#v1.sock, CloseChannel, CloseMethod, Protocol),
    NewState.

map_exception(Channel, Reason, Protocol) ->
    {SuggestedClose, ReplyCode, ReplyText, FailedMethod} =
        lookup_amqp_exception(Reason, Protocol),
    ShouldClose = SuggestedClose or (Channel == 0),
    {ClassId, MethodId} = case FailedMethod of
                              {_, _} -> FailedMethod;
                              none   -> {0, 0};
                              _      -> Protocol:method_id(FailedMethod)
                          end,
    {CloseChannel, CloseMethod} =
        case ShouldClose of
            true -> {0, #'connection.close'{reply_code = ReplyCode,
                                            reply_text = ReplyText,
                                            class_id = ClassId,
                                            method_id = MethodId}};
            false -> {Channel, #'channel.close'{reply_code = ReplyCode,
                                                reply_text = ReplyText,
                                                class_id = ClassId,
                                                method_id = MethodId}}
        end,
    {ShouldClose, CloseChannel, CloseMethod}.

lookup_amqp_exception(#amqp_error{name        = Name,
                                  explanation = Expl,
                                  method      = Method},
                      Protocol) ->
    {ShouldClose, Code, Text} = Protocol:lookup_amqp_exception(Name),
    ExplBin = amqp_exception_explanation(Text, Expl),
    {ShouldClose, Code, ExplBin, Method};
lookup_amqp_exception(Other, Protocol) ->
    rabbit_log:warning("Non-AMQP exit reason '~p'~n", [Other]),
    {ShouldClose, Code, Text} = Protocol:lookup_amqp_exception(internal_error),
    {ShouldClose, Code, Text, none}.

amqp_exception_explanation(Text, Expl) ->
    ExplBin = list_to_binary(Expl),
    CompleteTextBin = <<Text/binary, " - ", ExplBin/binary>>,
    if size(CompleteTextBin) > 255 -> <<CompleteTextBin:252/binary, "...">>;
       true                        -> CompleteTextBin
    end.

internal_emit_stats(State) ->
    rabbit_event:notify(connection_stats,
                        [{Item, i(Item, State)} || Item <- ?STATISTICS_KEYS]).<|MERGE_RESOLUTION|>--- conflicted
+++ resolved
@@ -37,11 +37,7 @@
 
 -export([system_continue/3, system_terminate/4, system_code_change/4]).
 
-<<<<<<< HEAD
 -export([init/3, mainloop/2]).
-=======
--export([init/1, mainloop/2]).
->>>>>>> a667798e
 
 -export([conserve_memory/2, server_properties/0]).
 
@@ -64,12 +60,8 @@
 %---------------------------------------------------------------------------
 
 -record(v1, {parent, sock, connection, callback, recv_length, recv_ref,
-<<<<<<< HEAD
              connection_state, queue_collector, heartbeater, stats_timer,
              channel_sup_sup_pid}).
-=======
-             connection_state, queue_collector, heartbeater, stats_timer}).
->>>>>>> a667798e
 
 -define(STATISTICS_KEYS, [pid, recv_oct, recv_cnt, send_oct, send_cnt,
                           send_pend, state, channels]).
@@ -205,11 +197,7 @@
     end.
 
 system_continue(Parent, Deb, State) ->
-<<<<<<< HEAD
-    ?MODULE:mainloop(Deb, State = #v1{parent = Parent}).
-=======
     ?MODULE:mainloop(Deb, State#v1{parent = Parent}).
->>>>>>> a667798e
 
 system_terminate(Reason, _Parent, _Deb, _State) ->
     exit(Reason).
@@ -297,7 +285,6 @@
     ProfilingValue = setup_profiling(),
     try
         mainloop(Deb, switch_callback(
-<<<<<<< HEAD
                         #v1{parent              = Parent,
                             sock                = ClientSock,
                             connection          = #connection{
@@ -318,26 +305,6 @@
                             channel_sup_sup_pid = ChannelSupSupPid
                            },
                         handshake, 8))
-=======
-                                #v1{parent           = Parent,
-                                    sock             = ClientSock,
-                                    connection       = #connection{
-                                      user              = none,
-                                      timeout_sec       = ?HANDSHAKE_TIMEOUT,
-                                      frame_max         = ?FRAME_MIN_SIZE,
-                                      vhost             = none,
-                                      client_properties = none,
-                                      protocol          = none},
-                                    callback         = uninitialized_callback,
-                                    recv_length      = 0,
-                                    recv_ref         = none,
-                                    connection_state = pre_init,
-                                    queue_collector  = Collector,
-                                    heartbeater      = none,
-                                    stats_timer      =
-                                        rabbit_event:init_stats_timer()},
-                                handshake, 8))
->>>>>>> a667798e
     catch
         Ex -> (if Ex == connection_closed_abruptly ->
                        fun rabbit_log:warning/2;
@@ -366,12 +333,7 @@
             {State1, Callback1, Length1} =
                 handle_input(State#v1.callback, Data,
                              State#v1{recv_ref = none}),
-<<<<<<< HEAD
-            mainloop(Deb,
-                     switch_callback(State1, Callback1, Length1));
-=======
             mainloop(Deb, switch_callback(State1, Callback1, Length1));
->>>>>>> a667798e
         {inet_async, Sock, Ref, {error, closed}} ->
             if State#v1.connection_state =:= closed ->
                     State;
