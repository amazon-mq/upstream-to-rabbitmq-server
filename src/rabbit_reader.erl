--- conflicted
+++ resolved
@@ -233,80 +233,6 @@
     end,
     done.
 
-<<<<<<< HEAD
-mainloop(Deb, State = #v1{parent = Parent, sock= Sock, recv_ref = Ref}) ->
-    receive
-        {inet_async, Sock, Ref, {ok, Data}} ->
-            mainloop(Deb, handle_input(State#v1.callback, Data,
-                                       State#v1{recv_ref = none}));
-        {inet_async, Sock, Ref, {error, closed}} ->
-            if State#v1.connection_state =:= closed ->
-                    State;
-               true ->
-                    throw(connection_closed_abruptly)
-            end;
-        {inet_async, Sock, Ref, {error, Reason}} ->
-            throw({inet_error, Reason});
-        {conserve_memory, Conserve} ->
-            mainloop(Deb, internal_conserve_memory(Conserve, State));
-        {'EXIT', Parent, Reason} ->
-            terminate(io_lib:format("broker forced connection closure "
-                                    "with reason '~w'", [Reason]), State),
-            %% this is what we are expected to do according to
-            %% http://www.erlang.org/doc/man/sys.html
-            %%
-            %% If we wanted to be *really* nice we should wait for a
-            %% while for clients to close the socket at their end,
-            %% just as we do in the ordinary error case. However,
-            %% since this termination is initiated by our parent it is
-            %% probably more important to exit quickly.
-            exit(Reason);
-        {channel_exit, _Channel, E = {writer, send_failed, _Error}} ->
-            throw(E);
-        {channel_exit, Channel, Reason} ->
-            mainloop(Deb, handle_exception(State, Channel, Reason));
-        {'DOWN', _MRef, process, ChPid, Reason} ->
-            mainloop(Deb, handle_dependent_exit(ChPid, Reason, State));
-        terminate_connection ->
-            State;
-        handshake_timeout ->
-            if ?IS_RUNNING(State) orelse
-               State#v1.connection_state =:= closing orelse
-               State#v1.connection_state =:= closed ->
-                    mainloop(Deb, State);
-               true ->
-                    throw({handshake_timeout, State#v1.callback})
-            end;
-        timeout ->
-            case State#v1.connection_state of
-                closed -> mainloop(Deb, State);
-                S      -> throw({timeout, S})
-            end;
-        {'$gen_call', From, {shutdown, Explanation}} ->
-            {ForceTermination, NewState} = terminate(Explanation, State),
-            gen_server:reply(From, ok),
-            case ForceTermination of
-                force  -> ok;
-                normal -> mainloop(Deb, NewState)
-            end;
-        {'$gen_call', From, info} ->
-            gen_server:reply(From, infos(?INFO_KEYS, State)),
-            mainloop(Deb, State);
-        {'$gen_call', From, {info, Items}} ->
-            gen_server:reply(From, try {ok, infos(Items, State)}
-                                   catch Error -> {error, Error}
-                                   end),
-            mainloop(Deb, State);
-        emit_stats ->
-            State1 = internal_emit_stats(State),
-            mainloop(Deb, State1);
-        {system, From, Request} ->
-            sys:handle_system_msg(Request, From,
-                                  Parent, ?MODULE, Deb, State);
-        Other ->
-            %% internal error -> something worth dying for
-            exit({unexpected_message, Other})
-=======
 recvloop(Deb, State = #v1{pending_recv = true}) ->
     mainloop(Deb, State);
 recvloop(Deb, State = #v1{connection_state = blocked}) ->
@@ -336,7 +262,6 @@
                            end;
         {error, Reason} -> throw({inet_error, Reason});
         {other, Other}  -> handle_other(Other, Deb, State)
->>>>>>> d3509448
     end.
 
 handle_other({conserve_memory, Conserve}, Deb, State) ->
@@ -392,7 +317,7 @@
                            catch Error -> {error, Error}
                            end),
     mainloop(Deb, State);
-handle_other({'$gen_cast', emit_stats}, Deb, State) ->
+handle_other(emit_stats, Deb, State) ->
     mainloop(Deb, internal_emit_stats(State));
 handle_other({system, From, Request}, Deb, State = #v1{parent = Parent}) ->
     sys:handle_system_msg(Request, From, Parent, ?MODULE, Deb, State);
