%% This file is a copy of supervisor.erl from the R13B-3 Erlang/OTP
%% distribution, with the following modifications:
%%
%% 1) the module name is supervisor2
%%
%% 2) there is a new strategy called
%%    simple_one_for_one_terminate. This is exactly the same as for
%%    simple_one_for_one, except that children *are* explicitly
%%    terminated as per the shutdown component of the child_spec.
%%
%% 3) child specifications can contain, as the restart type, a tuple
%%    {permanent, Delay} | {transient, Delay} where Delay >= 0. The
%%    delay, in seconds, indicates what should happen if a child, upon
%%    being restarted, exceeds the MaxT and MaxR parameters. Thus, if
%%    a child exits, it is restarted as normal. If it exits
%%    sufficiently quickly and often to exceed the boundaries set by
%%    the MaxT and MaxR parameters, and a Delay is specified, then
%%    rather than stopping the supervisor, the supervisor instead
%%    continues and tries to start up the child again, Delay seconds
%%    later.
%%
%%    Note that you can never restart more frequently than the MaxT
%%    and MaxR parameters allow: i.e. you must wait until *both* the
%%    Delay has passed *and* the MaxT and MaxR parameters allow the
%%    child to be restarted.
%%
%%    Also note that the Delay is a *minimum*. There is no guarantee
%%    that the child will be restarted within that time, especially if
%%    other processes are dying and being restarted at the same time -
%%    essentially we have to wait for the delay to have passed and for
%%    the MaxT and MaxR parameters to permit the child to be
%%    restarted. This may require waiting for longer than Delay.
%%
%% 4) Added an 'intrinsic' restart type. Like the transient type, this
%%    type means the child should only be restarted if the child exits
%%    abnormally. Unlike the transient type, if the child exits
%%    normally, the supervisor itself also exits normally.
%%
%% All modifications are (C) 2010 Rabbit Technologies Ltd.
%%
%% %CopyrightBegin%
%%
%% Copyright Ericsson AB 1996-2009. All Rights Reserved.
%%
%% The contents of this file are subject to the Erlang Public License,
%% Version 1.1, (the "License"); you may not use this file except in
%% compliance with the License. You should have received a copy of the
%% Erlang Public License along with this software. If not, it can be
%% retrieved online at http://www.erlang.org/.
%%
%% Software distributed under the License is distributed on an "AS IS"
%% basis, WITHOUT WARRANTY OF ANY KIND, either express or implied. See
%% the License for the specific language governing rights and limitations
%% under the License.
%%
%% %CopyrightEnd%
%%
-module(supervisor2).

-behaviour(gen_server).

%% External exports
-export([start_link/2,start_link/3,
	 start_child/2, restart_child/2,
	 delete_child/2, terminate_child/2,
	 which_children/1, find_child/2,
	 check_childspecs/1]).

-export([behaviour_info/1]).

%% Internal exports
-export([init/1, handle_call/3, handle_info/2, terminate/2, code_change/3]).
-export([handle_cast/2]).
-export([delayed_restart/2]).

-define(DICT, dict).

-record(state, {name,
		strategy,
		children = [],
		dynamics = ?DICT:new(),
		intensity,
		period,
		restarts = [],
	        module,
	        args}).

-record(child, {pid = undefined,  % pid is undefined when child is not running
		name,
		mfa,
		restart_type,
		shutdown,
		child_type,
		modules = []}).

-define(is_simple(State), State#state.strategy =:= simple_one_for_one orelse
        State#state.strategy =:= simple_one_for_one_terminate).
-define(is_terminate_simple(State),
        State#state.strategy =:= simple_one_for_one_terminate).

behaviour_info(callbacks) ->
    [{init,1}];
behaviour_info(_Other) ->
    undefined.

%%% ---------------------------------------------------
%%% This is a general process supervisor built upon gen_server.erl.
%%% Servers/processes should/could also be built using gen_server.erl.
%%% SupName = {local, atom()} | {global, atom()}.
%%% ---------------------------------------------------
start_link(Mod, Args) ->
    gen_server:start_link(?MODULE, {self, Mod, Args}, []).
 
start_link(SupName, Mod, Args) ->
    gen_server:start_link(SupName, ?MODULE, {SupName, Mod, Args}, []).
 
%%% ---------------------------------------------------
%%% Interface functions.
%%% ---------------------------------------------------
start_child(Supervisor, ChildSpec) ->
    call(Supervisor, {start_child, ChildSpec}).

restart_child(Supervisor, Name) ->
    call(Supervisor, {restart_child, Name}).

delete_child(Supervisor, Name) ->
    call(Supervisor, {delete_child, Name}).

%%-----------------------------------------------------------------
%% Func: terminate_child/2
%% Returns: ok | {error, Reason}
%%          Note that the child is *always* terminated in some
%%          way (maybe killed).
%%-----------------------------------------------------------------
terminate_child(Supervisor, Name) ->
    call(Supervisor, {terminate_child, Name}).

which_children(Supervisor) ->
    call(Supervisor, which_children).

find_child(Supervisor, Name) ->
    [Pid || {Name1, Pid, _Type, _Modules} <- which_children(Supervisor),
            Name1 =:= Name].

call(Supervisor, Req) ->
    gen_server:call(Supervisor, Req, infinity).

check_childspecs(ChildSpecs) when is_list(ChildSpecs) ->
    case check_startspec(ChildSpecs) of
	{ok, _} -> ok;
	Error -> {error, Error}
    end;
check_childspecs(X) -> {error, {badarg, X}}.

delayed_restart(Supervisor, RestartDetails) ->
    gen_server:cast(Supervisor, {delayed_restart, RestartDetails}).

%%% ---------------------------------------------------
%%% 
%%% Initialize the supervisor.
%%% 
%%% ---------------------------------------------------
init({SupName, Mod, Args}) ->
    process_flag(trap_exit, true),
    case Mod:init(Args) of
	{ok, {SupFlags, StartSpec}} ->
	    case init_state(SupName, SupFlags, Mod, Args) of
		{ok, State} when ?is_simple(State) ->
		    init_dynamic(State, StartSpec);
		{ok, State} ->
		    init_children(State, StartSpec);
		Error ->
		    {stop, {supervisor_data, Error}}
	    end;
	ignore ->
	    ignore;
	Error ->
	    {stop, {bad_return, {Mod, init, Error}}}
    end.
	
init_children(State, StartSpec) ->
    SupName = State#state.name,
    case check_startspec(StartSpec) of
        {ok, Children} ->
            case start_children(Children, SupName) of
                {ok, NChildren} ->
                    {ok, State#state{children = NChildren}};
                {error, NChildren} ->
                    terminate_children(NChildren, SupName),
                    {stop, shutdown}
            end;
        Error ->
            {stop, {start_spec, Error}}
    end.

init_dynamic(State, [StartSpec]) ->
    case check_startspec([StartSpec]) of
        {ok, Children} ->
	    {ok, State#state{children = Children}};
        Error ->
            {stop, {start_spec, Error}}
    end;
init_dynamic(_State, StartSpec) ->
    {stop, {bad_start_spec, StartSpec}}.

%%-----------------------------------------------------------------
%% Func: start_children/2
%% Args: Children = [#child] in start order
%%       SupName = {local, atom()} | {global, atom()} | {pid(),Mod}
%% Purpose: Start all children.  The new list contains #child's 
%%          with pids.
%% Returns: {ok, NChildren} | {error, NChildren}
%%          NChildren = [#child] in termination order (reversed
%%                        start order)
%%-----------------------------------------------------------------
start_children(Children, SupName) -> start_children(Children, [], SupName).

start_children([Child|Chs], NChildren, SupName) ->
    case do_start_child(SupName, Child) of
	{ok, Pid} ->
	    start_children(Chs, [Child#child{pid = Pid}|NChildren], SupName);
	{ok, Pid, _Extra} ->
	    start_children(Chs, [Child#child{pid = Pid}|NChildren], SupName);
	{error, Reason} ->
	    report_error(start_error, Reason, Child, SupName),
	    {error, lists:reverse(Chs) ++ [Child | NChildren]}
    end;
start_children([], NChildren, _SupName) ->
    {ok, NChildren}.

do_start_child(SupName, Child) ->
    #child{mfa = {M, F, A}} = Child,
    case catch apply(M, F, A) of
	{ok, Pid} when is_pid(Pid) ->
	    NChild = Child#child{pid = Pid},
	    report_progress(NChild, SupName),
	    {ok, Pid};
	{ok, Pid, Extra} when is_pid(Pid) ->
	    NChild = Child#child{pid = Pid},
	    report_progress(NChild, SupName),
	    {ok, Pid, Extra};
	ignore -> 
	    {ok, undefined};
	{error, What} -> {error, What};
	What -> {error, What}
    end.

do_start_child_i(M, F, A) ->
    case catch apply(M, F, A) of
	{ok, Pid} when is_pid(Pid) ->
	    {ok, Pid};
	{ok, Pid, Extra} when is_pid(Pid) ->
	    {ok, Pid, Extra};
	ignore ->
	    {ok, undefined};
	{error, Error} ->
	    {error, Error};
	What ->
	    {error, What}
    end.
    

%%% ---------------------------------------------------
%%% 
%%% Callback functions.
%%% 
%%% ---------------------------------------------------
handle_call({start_child, EArgs}, _From, State) when ?is_simple(State) ->
    #child{mfa = {M, F, A}} = hd(State#state.children),
    Args = A ++ EArgs,
    case do_start_child_i(M, F, Args) of
	{ok, Pid} ->
	    NState = State#state{dynamics = 
				 ?DICT:store(Pid, Args, State#state.dynamics)},
	    {reply, {ok, Pid}, NState};
	{ok, Pid, Extra} ->
	    NState = State#state{dynamics = 
				 ?DICT:store(Pid, Args, State#state.dynamics)},
	    {reply, {ok, Pid, Extra}, NState};
	What ->
	    {reply, What, State}
    end;

%%% The requests terminate_child, delete_child and restart_child are
%%% invalid for simple_one_for_one and simple_one_for_one_terminate
%%% supervisors.
handle_call({_Req, _Data}, _From, State) when ?is_simple(State) ->
    {reply, {error, State#state.strategy}, State};

handle_call({start_child, ChildSpec}, _From, State) ->
    case check_childspec(ChildSpec) of
	{ok, Child} ->
	    {Resp, NState} = handle_start_child(Child, State),
	    {reply, Resp, NState};
	What ->
	    {reply, {error, What}, State}
    end;

handle_call({restart_child, Name}, _From, State) ->
    case get_child(Name, State) of
	{value, Child} when Child#child.pid =:= undefined ->
	    case do_start_child(State#state.name, Child) of
		{ok, Pid} ->
		    NState = replace_child(Child#child{pid = Pid}, State),
		    {reply, {ok, Pid}, NState};
		{ok, Pid, Extra} ->
		    NState = replace_child(Child#child{pid = Pid}, State),
		    {reply, {ok, Pid, Extra}, NState};
		Error ->
		    {reply, Error, State}
	    end;
	{value, _} ->
	    {reply, {error, running}, State};
	_ ->
	    {reply, {error, not_found}, State}
    end;

handle_call({delete_child, Name}, _From, State) ->
    case get_child(Name, State) of
	{value, Child} when Child#child.pid =:= undefined ->
	    NState = remove_child(Child, State),
	    {reply, ok, NState};
	{value, _} ->
	    {reply, {error, running}, State};
	_ ->
	    {reply, {error, not_found}, State}
    end;

handle_call({terminate_child, Name}, _From, State) ->
    case get_child(Name, State) of
	{value, Child} ->
	    NChild = do_terminate(Child, State#state.name),
	    {reply, ok, replace_child(NChild, State)};
	_ ->
	    {reply, {error, not_found}, State}
    end;

handle_call(which_children, _From, State) when ?is_simple(State) ->
    [#child{child_type = CT, modules = Mods}] = State#state.children,
    Reply = lists:map(fun ({Pid, _}) -> {undefined, Pid, CT, Mods} end,
		      ?DICT:to_list(State#state.dynamics)),
    {reply, Reply, State};

handle_call(which_children, _From, State) ->
    Resp =
	lists:map(fun (#child{pid = Pid, name = Name,
			     child_type = ChildType, modules = Mods}) ->
		    {Name, Pid, ChildType, Mods}
		  end,
		  State#state.children),
    {reply, Resp, State}.


handle_cast({delayed_restart, {RestartType, Reason, Child}}, State)
  when ?is_simple(State) ->
    {ok, NState} = do_restart(RestartType, Reason, Child, State),
    {noreply, NState};
handle_cast({delayed_restart, {RestartType, Reason, Child}}, State)
  when not (?is_simple(State)) ->
    case get_child(Child#child.name, State) of
        {value, Child} ->
            {ok, NState} = do_restart(RestartType, Reason, Child, State),
            {noreply, NState};
        _ ->
            {noreply, State}
    end;

%%% Hopefully cause a function-clause as there is no API function
%%% that utilizes cast.
handle_cast(null, State) ->
    error_logger:error_msg("ERROR: Supervisor received cast-message 'null'~n", 
			   []),

    {noreply, State}.

%%
%% Take care of terminated children.
%%
handle_info({'EXIT', Pid, Reason}, State) ->
    case restart_child(Pid, Reason, State) of
	{ok, State1} ->
	    {noreply, State1};
	{shutdown, State1} ->
	    {stop, shutdown, State1}
    end;

handle_info(Msg, State) ->
    error_logger:error_msg("Supervisor received unexpected message: ~p~n", 
			   [Msg]),
    {noreply, State}.
%%
%% Terminate this server.
%%
terminate(_Reason, State) when ?is_terminate_simple(State) ->
    terminate_simple_children(
      hd(State#state.children), State#state.dynamics, State#state.name),
    ok;
terminate(_Reason, State) ->
    terminate_children(State#state.children, State#state.name),
    ok.

%%
%% Change code for the supervisor.
%% Call the new call-back module and fetch the new start specification.
%% Combine the new spec. with the old. If the new start spec. is
%% not valid the code change will not succeed.
%% Use the old Args as argument to Module:init/1.
%% NOTE: This requires that the init function of the call-back module
%%       does not have any side effects.
%%
code_change(_, State, _) ->
    case (State#state.module):init(State#state.args) of
	{ok, {SupFlags, StartSpec}} ->
	    case catch check_flags(SupFlags) of
		ok ->
		    {Strategy, MaxIntensity, Period} = SupFlags,
                    update_childspec(State#state{strategy = Strategy,
                                                 intensity = MaxIntensity,
                                                 period = Period},
                                     StartSpec);
		Error ->
		    {error, Error}
	    end;
	ignore ->
	    {ok, State};
	Error ->
	    Error
    end.

check_flags({Strategy, MaxIntensity, Period}) ->
    validStrategy(Strategy),
    validIntensity(MaxIntensity),
    validPeriod(Period),
    ok;
check_flags(What) ->
    {bad_flags, What}.

update_childspec(State, StartSpec)  when ?is_simple(State) -> 
    case check_startspec(StartSpec) of                        
        {ok, [Child]} ->                                      
            {ok, State#state{children = [Child]}};            
        Error ->                                              
            {error, Error}                                    
    end;                                                      

update_childspec(State, StartSpec) ->
    case check_startspec(StartSpec) of
	{ok, Children} ->
	    OldC = State#state.children, % In reverse start order !
	    NewC = update_childspec1(OldC, Children, []),
	    {ok, State#state{children = NewC}};
        Error ->
	    {error, Error}
    end.

update_childspec1([Child|OldC], Children, KeepOld) ->
    case update_chsp(Child, Children) of
	{ok,NewChildren} ->
	    update_childspec1(OldC, NewChildren, KeepOld);
	false ->
	    update_childspec1(OldC, Children, [Child|KeepOld])
    end;
update_childspec1([], Children, KeepOld) ->
    % Return them in (keeped) reverse start order.
    lists:reverse(Children ++ KeepOld).  

update_chsp(OldCh, Children) ->
    case lists:map(fun (Ch) when OldCh#child.name =:= Ch#child.name ->
			   Ch#child{pid = OldCh#child.pid};
		      (Ch) ->
			   Ch
		   end,
		   Children) of
	Children ->
	    false;  % OldCh not found in new spec.
	NewC ->
	    {ok, NewC}
    end.
    
%%% ---------------------------------------------------
%%% Start a new child.
%%% ---------------------------------------------------

handle_start_child(Child, State) ->
    case get_child(Child#child.name, State) of
	false ->
	    case do_start_child(State#state.name, Child) of
		{ok, Pid} ->
		    Children = State#state.children,
		    {{ok, Pid},
		     State#state{children = 
				 [Child#child{pid = Pid}|Children]}};
		{ok, Pid, Extra} ->
		    Children = State#state.children,
		    {{ok, Pid, Extra},
		     State#state{children = 
				 [Child#child{pid = Pid}|Children]}};
		{error, What} ->
		    {{error, {What, Child}}, State}
	    end;
	{value, OldChild} when OldChild#child.pid =/= undefined ->
	    {{error, {already_started, OldChild#child.pid}}, State};
	{value, _OldChild} ->
	    {{error, already_present}, State}
    end.

%%% ---------------------------------------------------
%%% Restart. A process has terminated.
%%% Returns: {ok, #state} | {shutdown, #state}
%%% ---------------------------------------------------

restart_child(Pid, Reason, State) when ?is_simple(State) ->
    case ?DICT:find(Pid, State#state.dynamics) of
	{ok, Args} ->
	    [Child] = State#state.children,
	    RestartType = Child#child.restart_type,
	    {M, F, _} = Child#child.mfa,
	    NChild = Child#child{pid = Pid, mfa = {M, F, Args}},
	    do_restart(RestartType, Reason, NChild, State);
	error ->
	    {ok, State}
    end;
restart_child(Pid, Reason, State) ->
    Children = State#state.children,
    case lists:keysearch(Pid, #child.pid, Children) of
	{value, Child} ->
	    RestartType = Child#child.restart_type,
	    do_restart(RestartType, Reason, Child, State);
	_ ->
	    {ok, State}
    end.

do_restart({RestartType, Delay}, Reason, Child, State) ->
    case restart1(Child, State) of
        {ok, NState} ->
            {ok, NState};
        {terminate, NState} ->
            {ok, _TRef} = timer:apply_after(
                            trunc(Delay*1000), ?MODULE, delayed_restart,
                            [self(), {{RestartType, Delay}, Reason, Child}]),
            {ok, NState}
    end;
do_restart(intrinsic, normal, Child, State) ->
    {shutdown, state_del_child(Child, State)};
do_restart(permanent, Reason, Child, State) ->
    report_error(child_terminated, Reason, Child, State#state.name),
    restart(Child, State);
do_restart(_, normal, Child, State) ->
    NState = state_del_child(Child, State),
    {ok, NState};
do_restart(_, shutdown, Child, State) ->
    NState = state_del_child(Child, State),
    {ok, NState};
do_restart(Type, Reason, Child, State) when Type =:= transient orelse
                                            Type =:= intrinsic ->
    report_error(child_terminated, Reason, Child, State#state.name),
    restart(Child, State);
do_restart(temporary, Reason, Child, State) ->
    report_error(child_terminated, Reason, Child, State#state.name),
    NState = state_del_child(Child, State),
    {ok, NState}.

restart(Child, State) ->
    case add_restart(State) of
	{ok, NState} ->
	    restart(NState#state.strategy, Child, NState, fun restart/2);
	{terminate, NState} ->
	    report_error(shutdown, reached_max_restart_intensity,
			 Child, State#state.name),
	    {shutdown, state_del_child(Child, NState)}
    end.

restart1(Child, State) ->
    case add_restart(State) of
	{ok, NState} ->
	    restart(NState#state.strategy, Child, NState, fun restart1/2);
	{terminate, _NState} ->
            %% we've reached the max restart intensity, but the
            %% add_restart will have added to the restarts
            %% field. Given we don't want to die here, we need to go
            %% back to the old restarts field otherwise we'll never
            %% attempt to restart later.
            {terminate, State}
    end.

restart(Strategy, Child, State, Restart)
  when Strategy =:= simple_one_for_one orelse
       Strategy =:= simple_one_for_one_terminate ->
    #child{mfa = {M, F, A}} = Child,
    Dynamics = ?DICT:erase(Child#child.pid, State#state.dynamics),
    case do_start_child_i(M, F, A) of
	{ok, Pid} ->
	    NState = State#state{dynamics = ?DICT:store(Pid, A, Dynamics)},
	    {ok, NState};
	{ok, Pid, _Extra} ->
	    NState = State#state{dynamics = ?DICT:store(Pid, A, Dynamics)},
	    {ok, NState};
	{error, Error} ->
	    report_error(start_error, Error, Child, State#state.name),
	    Restart(Child, State)
    end;
restart(one_for_one, Child, State, Restart) ->
    case do_start_child(State#state.name, Child) of
	{ok, Pid} ->
	    NState = replace_child(Child#child{pid = Pid}, State),
	    {ok, NState};
	{ok, Pid, _Extra} ->
	    NState = replace_child(Child#child{pid = Pid}, State),
	    {ok, NState};
	{error, Reason} ->
	    report_error(start_error, Reason, Child, State#state.name),
	    Restart(Child, State)
    end;
restart(rest_for_one, Child, State, Restart) ->
    {ChAfter, ChBefore} = split_child(Child#child.pid, State#state.children),
    ChAfter2 = terminate_children(ChAfter, State#state.name),
    case start_children(ChAfter2, State#state.name) of
	{ok, ChAfter3} ->
	    {ok, State#state{children = ChAfter3 ++ ChBefore}};
	{error, ChAfter3} ->
	    Restart(Child, State#state{children = ChAfter3 ++ ChBefore})
    end;
restart(one_for_all, Child, State, Restart) ->
    Children1 = del_child(Child#child.pid, State#state.children),
    Children2 = terminate_children(Children1, State#state.name),
    case start_children(Children2, State#state.name) of
	{ok, NChs} ->
	    {ok, State#state{children = NChs}};
	{error, NChs} ->
	    Restart(Child, State#state{children = NChs})
    end.

%%-----------------------------------------------------------------
%% Func: terminate_children/2
%% Args: Children = [#child] in termination order
%%       SupName = {local, atom()} | {global, atom()} | {pid(),Mod}
%% Returns: NChildren = [#child] in
%%          startup order (reversed termination order)
%%-----------------------------------------------------------------
terminate_children(Children, SupName) ->
    terminate_children(Children, SupName, []).

terminate_children([Child | Children], SupName, Res) ->
    NChild = do_terminate(Child, SupName),
    terminate_children(Children, SupName, [NChild | Res]);
terminate_children([], _SupName, Res) ->
    Res.

terminate_simple_children(Child, Dynamics, SupName) ->
    dict:fold(fun (Pid, _Args, _Any) ->
                      do_terminate(Child#child{pid = Pid}, SupName)
              end, ok, Dynamics),
    ok.

do_terminate(Child, SupName) when Child#child.pid =/= undefined ->
    case shutdown(Child#child.pid,
		  Child#child.shutdown) of
	ok ->
	    Child#child{pid = undefined};
	{error, OtherReason} ->
	    report_error(shutdown_error, OtherReason, Child, SupName),
	    Child#child{pid = undefined}
    end;
do_terminate(Child, _SupName) ->
    Child.

%%-----------------------------------------------------------------
%% Shutdowns a child. We must check the EXIT value 
%% of the child, because it might have died with another reason than
%% the wanted. In that case we want to report the error. We put a 
%% monitor on the child an check for the 'DOWN' message instead of 
%% checking for the 'EXIT' message, because if we check the 'EXIT' 
%% message a "naughty" child, who does unlink(Sup), could hang the 
%% supervisor. 
%% Returns: ok | {error, OtherReason}  (this should be reported)
%%-----------------------------------------------------------------
shutdown(Pid, brutal_kill) ->
  
    case monitor_child(Pid) of
	ok ->
	    exit(Pid, kill),
	    receive
		{'DOWN', _MRef, process, Pid, OtherReason} ->
                    case OtherReason of
                        killed -> ok;
                        normal -> ok;
                        noproc -> ok;
                        _      -> {error, OtherReason}
                    end
	    end;
	{error, Reason} ->      
	    {error, Reason}
    end;

shutdown(Pid, Time) ->
    
    case monitor_child(Pid) of
	ok ->
	    exit(Pid, shutdown), %% Try to shutdown gracefully
	    receive 
<<<<<<< HEAD
		{'DOWN', _MRef, process, Pid, Reason} ->
                    case Reason of
                        normal   -> ok;
                        shutdown -> ok;
                        noproc   -> ok;
                        _        -> {error, Reason}
=======
		{'DOWN', _MRef, process, Pid, OtherReason} ->
                    case OtherReason of
                        shutdown -> ok;
                        normal   -> ok;
                        noproc   -> ok;
                        _        -> {error, OtherReason}
>>>>>>> 0a81f9e6
                    end
	    after Time ->
		    exit(Pid, kill),  %% Force termination.
		    receive
			{'DOWN', _MRef, process, Pid, OtherReason} ->
			    {error, OtherReason}
		    end
	    end;
	{error, Reason} ->      
	    {error, Reason}
    end.

%% Help function to shutdown/2 switches from link to monitor approach
monitor_child(Pid) ->
    
    %% Do the monitor operation first so that if the child dies 
    %% before the monitoring is done causing a 'DOWN'-message with
    %% reason noproc, we will get the real reason in the 'EXIT'-message
    %% unless a naughty child has already done unlink...
    erlang:monitor(process, Pid),
    unlink(Pid),

    receive
	%% If the child dies before the unlik we must empty
	%% the mail-box of the 'EXIT'-message and the 'DOWN'-message.
	{'EXIT', Pid, Reason} -> 
<<<<<<< HEAD
	    receive 
		{'DOWN', _, process, Pid, _} ->
                    case Reason of
                        normal   -> ok;
                        shutdown -> ok;
                        noproc   -> ok;
                        _        -> {error, Reason}
                    end
	    end
=======
            case Reason of
                normal -> ok;
                _      -> receive
                              {'DOWN', _, process, Pid, _} ->
                                  {error, Reason}
                          end
            end
>>>>>>> 0a81f9e6
    after 0 -> 
	    %% If a naughty child did unlink and the child dies before
	    %% monitor the result will be that shutdown/2 receives a 
	    %% 'DOWN'-message with reason noproc.
	    %% If the child should die after the unlink there
	    %% will be a 'DOWN'-message with a correct reason
	    %% that will be handled in shutdown/2. 
	    ok   
    end.
    
   
%%-----------------------------------------------------------------
%% Child/State manipulating functions.
%%-----------------------------------------------------------------
state_del_child(#child{pid = Pid}, State) when ?is_simple(State) ->
    NDynamics = ?DICT:erase(Pid, State#state.dynamics),
    State#state{dynamics = NDynamics};
state_del_child(Child, State) ->
    NChildren = del_child(Child#child.name, State#state.children),
    State#state{children = NChildren}.

del_child(Name, [Ch|Chs]) when Ch#child.name =:= Name ->
    [Ch#child{pid = undefined} | Chs];
del_child(Pid, [Ch|Chs]) when Ch#child.pid =:= Pid ->
    [Ch#child{pid = undefined} | Chs];
del_child(Name, [Ch|Chs]) ->
    [Ch|del_child(Name, Chs)];
del_child(_, []) ->
    [].

%% Chs = [S4, S3, Ch, S1, S0]
%% Ret: {[S4, S3, Ch], [S1, S0]}
split_child(Name, Chs) ->
    split_child(Name, Chs, []).

split_child(Name, [Ch|Chs], After) when Ch#child.name =:= Name ->
    {lists:reverse([Ch#child{pid = undefined} | After]), Chs};
split_child(Pid, [Ch|Chs], After) when Ch#child.pid =:= Pid ->
    {lists:reverse([Ch#child{pid = undefined} | After]), Chs};
split_child(Name, [Ch|Chs], After) ->
    split_child(Name, Chs, [Ch | After]);
split_child(_, [], After) ->
    {lists:reverse(After), []}.

get_child(Name, State) ->
    lists:keysearch(Name, #child.name, State#state.children).
replace_child(Child, State) ->
    Chs = do_replace_child(Child, State#state.children),
    State#state{children = Chs}.

do_replace_child(Child, [Ch|Chs]) when Ch#child.name =:= Child#child.name ->
    [Child | Chs];
do_replace_child(Child, [Ch|Chs]) ->
    [Ch|do_replace_child(Child, Chs)].

remove_child(Child, State) ->
    Chs = lists:keydelete(Child#child.name, #child.name, State#state.children),
    State#state{children = Chs}.

%%-----------------------------------------------------------------
%% Func: init_state/4
%% Args: SupName = {local, atom()} | {global, atom()} | self
%%       Type = {Strategy, MaxIntensity, Period}
%%         Strategy = one_for_one | one_for_all | simple_one_for_one |
%%                    rest_for_one 
%%         MaxIntensity = integer()
%%         Period = integer()
%%       Mod :== atom()
%%       Arsg :== term()
%% Purpose: Check that Type is of correct type (!)
%% Returns: {ok, #state} | Error
%%-----------------------------------------------------------------
init_state(SupName, Type, Mod, Args) ->
    case catch init_state1(SupName, Type, Mod, Args) of
	{ok, State} ->
	    {ok, State};
	Error ->
	    Error
    end.

init_state1(SupName, {Strategy, MaxIntensity, Period}, Mod, Args) ->
    validStrategy(Strategy),
    validIntensity(MaxIntensity),
    validPeriod(Period),
    {ok, #state{name = supname(SupName,Mod),
	       strategy = Strategy,
	       intensity = MaxIntensity,
	       period = Period,
	       module = Mod,
	       args = Args}};
init_state1(_SupName, Type, _, _) ->
    {invalid_type, Type}.

validStrategy(simple_one_for_one_terminate) -> true;
validStrategy(simple_one_for_one)           -> true;
validStrategy(one_for_one)                  -> true;
validStrategy(one_for_all)                  -> true;
validStrategy(rest_for_one)                 -> true;
validStrategy(What)                         -> throw({invalid_strategy, What}).

validIntensity(Max) when is_integer(Max),
                         Max >=  0 -> true;
validIntensity(What)              -> throw({invalid_intensity, What}).

validPeriod(Period) when is_integer(Period),
                         Period > 0 -> true;
validPeriod(What)                   -> throw({invalid_period, What}).

supname(self,Mod) -> {self(),Mod};
supname(N,_)      -> N.

%%% ------------------------------------------------------
%%% Check that the children start specification is valid.
%%% Shall be a six (6) tuple
%%%    {Name, Func, RestartType, Shutdown, ChildType, Modules}
%%% where Name is an atom
%%%       Func is {Mod, Fun, Args} == {atom, atom, list}
%%%       RestartType is intrinsic | permanent | temporary |
%%%                      transient | {permanent, Delay} |
%%%                      {transient, Delay} where Delay >= 0
%%%       Shutdown = integer() | infinity | brutal_kill
%%%       ChildType = supervisor | worker
%%%       Modules = [atom()] | dynamic
%%% Returns: {ok, [#child]} | Error
%%% ------------------------------------------------------

check_startspec(Children) -> check_startspec(Children, []).

check_startspec([ChildSpec|T], Res) ->
    case check_childspec(ChildSpec) of
	{ok, Child} ->
	    case lists:keymember(Child#child.name, #child.name, Res) of
		true -> {duplicate_child_name, Child#child.name};
		false -> check_startspec(T, [Child | Res])
	    end;
	Error -> Error
    end;
check_startspec([], Res) ->
    {ok, lists:reverse(Res)}.

check_childspec({Name, Func, RestartType, Shutdown, ChildType, Mods}) ->
    catch check_childspec(Name, Func, RestartType, Shutdown, ChildType, Mods);
check_childspec(X) -> {invalid_child_spec, X}.

check_childspec(Name, Func, RestartType, Shutdown, ChildType, Mods) ->
    validName(Name),
    validFunc(Func),
    validRestartType(RestartType),
    validChildType(ChildType),
    validShutdown(Shutdown, ChildType),
    validMods(Mods),
    {ok, #child{name = Name, mfa = Func, restart_type = RestartType,
		shutdown = Shutdown, child_type = ChildType, modules = Mods}}.

validChildType(supervisor) -> true;
validChildType(worker) -> true;
validChildType(What) -> throw({invalid_child_type, What}).

validName(_Name) -> true. 

validFunc({M, F, A}) when is_atom(M), 
                          is_atom(F), 
                          is_list(A) -> true;
validFunc(Func)                      -> throw({invalid_mfa, Func}).

validRestartType(intrinsic)          -> true;
validRestartType(permanent)          -> true;
validRestartType(temporary)          -> true;
validRestartType(transient)          -> true;
validRestartType({permanent, Delay}) -> validDelay(Delay);
validRestartType({transient, Delay}) -> validDelay(Delay);
validRestartType(RestartType)        -> throw({invalid_restart_type,
                                               RestartType}).

validDelay(Delay) when is_number(Delay),
                       Delay >= 0 -> true;
validDelay(What)                  -> throw({invalid_delay, What}).

validShutdown(Shutdown, _) 
  when is_integer(Shutdown), Shutdown > 0 -> true;
validShutdown(infinity, supervisor)    -> true;
validShutdown(brutal_kill, _)          -> true;
validShutdown(Shutdown, _)             -> throw({invalid_shutdown, Shutdown}).

validMods(dynamic) -> true;
validMods(Mods) when is_list(Mods) ->
    lists:foreach(fun (Mod) ->
		    if
			is_atom(Mod) -> ok;
			true -> throw({invalid_module, Mod})
		    end
		  end,
		  Mods);
validMods(Mods) -> throw({invalid_modules, Mods}).

%%% ------------------------------------------------------
%%% Add a new restart and calculate if the max restart
%%% intensity has been reached (in that case the supervisor
%%% shall terminate).
%%% All restarts accured inside the period amount of seconds
%%% are kept in the #state.restarts list.
%%% Returns: {ok, State'} | {terminate, State'}
%%% ------------------------------------------------------

add_restart(State) ->  
    I = State#state.intensity,
    P = State#state.period,
    R = State#state.restarts,
    Now = erlang:now(),
    R1 = add_restart([Now|R], Now, P),
    State1 = State#state{restarts = R1},
    case length(R1) of
	CurI when CurI  =< I ->
	    {ok, State1};
	_ ->
	    {terminate, State1}
    end.

add_restart([R|Restarts], Now, Period) ->
    case inPeriod(R, Now, Period) of
	true ->
	    [R|add_restart(Restarts, Now, Period)];
	_ ->
	    []
    end;
add_restart([], _, _) ->
    [].

inPeriod(Time, Now, Period) ->
    case difference(Time, Now) of
	T when T > Period ->
	    false;
	_ ->
	    true
    end.

%%
%% Time = {MegaSecs, Secs, MicroSecs} (NOTE: MicroSecs is ignored)
%% Calculate the time elapsed in seconds between two timestamps.
%% If MegaSecs is equal just subtract Secs.
%% Else calculate the Mega difference and add the Secs difference,
%% note that Secs difference can be negative, e.g.
%%      {827, 999999, 676} diff {828, 1, 653753} == > 2 secs.
%%
difference({TimeM, TimeS, _}, {CurM, CurS, _}) when CurM > TimeM ->
    ((CurM - TimeM) * 1000000) + (CurS - TimeS);
difference({_, TimeS, _}, {_, CurS, _}) ->
    CurS - TimeS.

%%% ------------------------------------------------------
%%% Error and progress reporting.
%%% ------------------------------------------------------

report_error(Error, Reason, Child, SupName) ->
    ErrorMsg = [{supervisor, SupName},
		{errorContext, Error},
		{reason, Reason},
		{offender, extract_child(Child)}],
    error_logger:error_report(supervisor_report, ErrorMsg).


extract_child(Child) ->
    [{pid, Child#child.pid},
     {name, Child#child.name},
     {mfa, Child#child.mfa},
     {restart_type, Child#child.restart_type},
     {shutdown, Child#child.shutdown},
     {child_type, Child#child.child_type}].

report_progress(Child, SupName) ->
    Progress = [{supervisor, SupName},
		{started, extract_child(Child)}],
    error_logger:info_report(progress, Progress).<|MERGE_RESOLUTION|>--- conflicted
+++ resolved
@@ -698,21 +698,12 @@
 	ok ->
 	    exit(Pid, shutdown), %% Try to shutdown gracefully
 	    receive 
-<<<<<<< HEAD
-		{'DOWN', _MRef, process, Pid, Reason} ->
-                    case Reason of
-                        normal   -> ok;
-                        shutdown -> ok;
-                        noproc   -> ok;
-                        _        -> {error, Reason}
-=======
 		{'DOWN', _MRef, process, Pid, OtherReason} ->
                     case OtherReason of
                         shutdown -> ok;
                         normal   -> ok;
                         noproc   -> ok;
                         _        -> {error, OtherReason}
->>>>>>> 0a81f9e6
                     end
 	    after Time ->
 		    exit(Pid, kill),  %% Force termination.
@@ -739,17 +730,6 @@
 	%% If the child dies before the unlik we must empty
 	%% the mail-box of the 'EXIT'-message and the 'DOWN'-message.
 	{'EXIT', Pid, Reason} -> 
-<<<<<<< HEAD
-	    receive 
-		{'DOWN', _, process, Pid, _} ->
-                    case Reason of
-                        normal   -> ok;
-                        shutdown -> ok;
-                        noproc   -> ok;
-                        _        -> {error, Reason}
-                    end
-	    end
-=======
             case Reason of
                 normal -> ok;
                 _      -> receive
@@ -757,7 +737,6 @@
                                   {error, Reason}
                           end
             end
->>>>>>> 0a81f9e6
     after 0 -> 
 	    %% If a naughty child did unlink and the child dies before
 	    %% monitor the result will be that shutdown/2 receives a 
