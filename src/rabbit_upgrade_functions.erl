%% The contents of this file are subject to the Mozilla Public License
%% Version 1.1 (the "License"); you may not use this file except in
%% compliance with the License. You may obtain a copy of the License
%% at http://www.mozilla.org/MPL/
%%
%% Software distributed under the License is distributed on an "AS IS"
%% basis, WITHOUT WARRANTY OF ANY KIND, either express or implied. See
%% the License for the specific language governing rights and
%% limitations under the License.
%%
%% The Original Code is RabbitMQ.
%%
%% The Initial Developer of the Original Code is VMware, Inc.
%% Copyright (c) 2007-2012 VMware, Inc.  All rights reserved.
%%

-module(rabbit_upgrade_functions).

%% If you are tempted to add include("rabbit.hrl"). here, don't. Using record
%% defs here leads to pain later.

-compile([export_all]).

-rabbit_upgrade({remove_user_scope,     mnesia, []}).
-rabbit_upgrade({hash_passwords,        mnesia, []}).
-rabbit_upgrade({add_ip_to_listener,    mnesia, []}).
-rabbit_upgrade({internal_exchanges,    mnesia, []}).
-rabbit_upgrade({user_to_internal_user, mnesia, [hash_passwords]}).
-rabbit_upgrade({topic_trie,            mnesia, []}).
-rabbit_upgrade({semi_durable_route,    mnesia, []}).
-rabbit_upgrade({exchange_event_serial, mnesia, []}).
-rabbit_upgrade({trace_exchanges,       mnesia, [internal_exchanges]}).
-rabbit_upgrade({user_admin_to_tags,    mnesia, [user_to_internal_user]}).
-rabbit_upgrade({ha_mirrors,            mnesia, []}).
-rabbit_upgrade({gm,                    mnesia, []}).
-rabbit_upgrade({exchange_scratch,      mnesia, [trace_exchanges]}).
-rabbit_upgrade({mirrored_supervisor,   mnesia, []}).
-rabbit_upgrade({topic_trie_node,       mnesia, []}).
-rabbit_upgrade({runtime_parameters,    mnesia, []}).
-rabbit_upgrade({exchange_scratches,    mnesia, [exchange_scratch]}).
-rabbit_upgrade({policy,                mnesia,
                 [exchange_scratches, ha_mirrors]}).
<<<<<<< HEAD
-rabbit_upgrade({sync_slave_pids,       mnesia, [policy]}).
=======
-rabbit_upgrade({no_mirror_nodes,       mnesia, [policy]}).
>>>>>>> b170895e

%% -------------------------------------------------------------------

-ifdef(use_specs).

-spec(remove_user_scope/0     :: () -> 'ok').
-spec(hash_passwords/0        :: () -> 'ok').
-spec(add_ip_to_listener/0    :: () -> 'ok').
-spec(internal_exchanges/0    :: () -> 'ok').
-spec(user_to_internal_user/0 :: () -> 'ok').
-spec(topic_trie/0            :: () -> 'ok').
-spec(semi_durable_route/0    :: () -> 'ok').
-spec(exchange_event_serial/0 :: () -> 'ok').
-spec(trace_exchanges/0       :: () -> 'ok').
-spec(user_admin_to_tags/0    :: () -> 'ok').
-spec(ha_mirrors/0            :: () -> 'ok').
-spec(gm/0                    :: () -> 'ok').
-spec(exchange_scratch/0      :: () -> 'ok').
-spec(mirrored_supervisor/0   :: () -> 'ok').
-spec(topic_trie_node/0       :: () -> 'ok').
-spec(runtime_parameters/0    :: () -> 'ok').
-spec(policy/0                :: () -> 'ok').
<<<<<<< HEAD
-spec(sync_slave_pids/0       :: () -> 'ok').
=======
-spec(no_mirror_nodes/0       :: () -> 'ok').

>>>>>>> b170895e
-endif.

%%--------------------------------------------------------------------

%% It's a bad idea to use records or record_info here, even for the
%% destination form. Because in the future, the destination form of
%% your current transform may not match the record any more, and it
%% would be messy to have to go back and fix old transforms at that
%% point.

remove_user_scope() ->
    transform(
      rabbit_user_permission,
      fun ({user_permission, UV, {permission, _Scope, Conf, Write, Read}}) ->
              {user_permission, UV, {permission, Conf, Write, Read}}
      end,
      [user_vhost, permission]).

hash_passwords() ->
    transform(
      rabbit_user,
      fun ({user, Username, Password, IsAdmin}) ->
              Hash = rabbit_auth_backend_internal:hash_password(Password),
              {user, Username, Hash, IsAdmin}
      end,
      [username, password_hash, is_admin]).

add_ip_to_listener() ->
    transform(
      rabbit_listener,
      fun ({listener, Node, Protocol, Host, Port}) ->
              {listener, Node, Protocol, Host, {0,0,0,0}, Port}
      end,
      [node, protocol, host, ip_address, port]).

internal_exchanges() ->
    Tables = [rabbit_exchange, rabbit_durable_exchange],
    AddInternalFun =
        fun ({exchange, Name, Type, Durable, AutoDelete, Args}) ->
                {exchange, Name, Type, Durable, AutoDelete, false, Args}
        end,
    [ ok = transform(T,
                     AddInternalFun,
                     [name, type, durable, auto_delete, internal, arguments])
      || T <- Tables ],
    ok.

user_to_internal_user() ->
    transform(
      rabbit_user,
      fun({user, Username, PasswordHash, IsAdmin}) ->
              {internal_user, Username, PasswordHash, IsAdmin}
      end,
      [username, password_hash, is_admin], internal_user).

topic_trie() ->
    create(rabbit_topic_trie_edge, [{record_name, topic_trie_edge},
                                    {attributes, [trie_edge, node_id]},
                                    {type, ordered_set}]),
    create(rabbit_topic_trie_binding, [{record_name, topic_trie_binding},
                                       {attributes, [trie_binding, value]},
                                       {type, ordered_set}]).

semi_durable_route() ->
    create(rabbit_semi_durable_route, [{record_name, route},
                                       {attributes, [binding, value]}]).

exchange_event_serial() ->
    create(rabbit_exchange_serial, [{record_name, exchange_serial},
                                    {attributes, [name, next]}]).

trace_exchanges() ->
    [declare_exchange(
       rabbit_misc:r(VHost, exchange, <<"amq.rabbitmq.trace">>), topic) ||
        VHost <- rabbit_vhost:list()],
    ok.

user_admin_to_tags() ->
    transform(
      rabbit_user,
      fun({internal_user, Username, PasswordHash, true}) ->
              {internal_user, Username, PasswordHash, [administrator]};
         ({internal_user, Username, PasswordHash, false}) ->
              {internal_user, Username, PasswordHash, [management]}
      end,
      [username, password_hash, tags], internal_user).

ha_mirrors() ->
    Tables = [rabbit_queue, rabbit_durable_queue],
    AddMirrorPidsFun =
        fun ({amqqueue, Name, Durable, AutoDelete, Owner, Arguments, Pid}) ->
                {amqqueue, Name, Durable, AutoDelete, Owner, Arguments, Pid,
                 [], undefined}
        end,
    [ ok = transform(T,
                     AddMirrorPidsFun,
                     [name, durable, auto_delete, exclusive_owner, arguments,
                      pid, slave_pids, mirror_nodes])
      || T <- Tables ],
    ok.

gm() ->
    create(gm_group, [{record_name, gm_group},
                      {attributes, [name, version, members]}]).

exchange_scratch() ->
    ok = exchange_scratch(rabbit_exchange),
    ok = exchange_scratch(rabbit_durable_exchange).

exchange_scratch(Table) ->
    transform(
      Table,
      fun ({exchange, Name, Type, Dur, AutoDel, Int, Args}) ->
              {exchange, Name, Type, Dur, AutoDel, Int, Args, undefined}
      end,
      [name, type, durable, auto_delete, internal, arguments, scratch]).

mirrored_supervisor() ->
    create(mirrored_sup_childspec,
           [{record_name, mirrored_sup_childspec},
            {attributes, [key, mirroring_pid, childspec]}]).

topic_trie_node() ->
    create(rabbit_topic_trie_node,
           [{record_name, topic_trie_node},
            {attributes, [trie_node, edge_count, binding_count]},
            {type, ordered_set}]).

runtime_parameters() ->
    create(rabbit_runtime_parameters,
           [{record_name, runtime_parameters},
            {attributes, [key, value]},
            {disc_copies, [node()]}]).

exchange_scratches() ->
    ok = exchange_scratches(rabbit_exchange),
    ok = exchange_scratches(rabbit_durable_exchange).

exchange_scratches(Table) ->
    transform(
      Table,
      fun ({exchange, Name, Type = <<"x-federation">>, Dur, AutoDel, Int, Args,
            Scratch}) ->
              Scratches = orddict:store(federation, Scratch, orddict:new()),
              {exchange, Name, Type, Dur, AutoDel, Int, Args, Scratches};
          %% We assert here that nothing else uses the scratch mechanism ATM
          ({exchange, Name, Type, Dur, AutoDel, Int, Args, undefined}) ->
              {exchange, Name, Type, Dur, AutoDel, Int, Args, undefined}
      end,
      [name, type, durable, auto_delete, internal, arguments, scratches]).

policy() ->
    ok = exchange_policy(rabbit_exchange),
    ok = exchange_policy(rabbit_durable_exchange),
    ok = queue_policy(rabbit_queue),
    ok = queue_policy(rabbit_durable_queue).

exchange_policy(Table) ->
    transform(
      Table,
      fun ({exchange, Name, Type, Dur, AutoDel, Int, Args, Scratches}) ->
              {exchange, Name, Type, Dur, AutoDel, Int, Args, Scratches,
               undefined}
      end,
      [name, type, durable, auto_delete, internal, arguments, scratches,
       policy]).

queue_policy(Table) ->
    transform(
      Table,
      fun ({amqqueue, Name, Dur, AutoDel, Excl, Args, Pid, SPids, MNodes}) ->
              {amqqueue, Name, Dur, AutoDel, Excl, Args, Pid, SPids, MNodes,
               undefined}
      end,
      [name, durable, auto_delete, exclusive_owner, arguments, pid,
       slave_pids, mirror_nodes, policy]).

<<<<<<< HEAD
sync_slave_pids() ->
    [ok = sync_slave_pids(T) || T <- [rabbit_queue, rabbit_durable_queue]].

sync_slave_pids(Table) ->
    transform(
      Table,
      fun ({amqqueue, N, D, AD, Excl, Args, Pid, SPids, MNodes, Pol}) ->
              {amqqueue, N, D, AD, Excl, Args, Pid, SPids, [], MNodes, Pol}
      end,
      [name, durable, auto_delete, exclusive_owner, arguments, pid,
       slave_pids, sync_slave_pids, mirror_nodes, policy]).

=======
no_mirror_nodes() ->
    Tables = [rabbit_queue, rabbit_durable_queue],
    RemoveMirrorNodesFun =
        fun ({amqqueue, Name, D, AD, O, Args, Pid, SPids, _MNodes, Policy}) ->
                {amqqueue, Name, D, AD, O, Args, Pid, SPids, Policy}
        end,
    [ok = transform(T, RemoveMirrorNodesFun,
                    [name, durable, auto_delete, exclusive_owner, arguments,
                     pid, slave_pids, policy])
     || T <- Tables],
    ok.
>>>>>>> b170895e

%%--------------------------------------------------------------------

transform(TableName, Fun, FieldList) ->
    rabbit_mnesia:wait_for_tables([TableName]),
    {atomic, ok} = mnesia:transform_table(TableName, Fun, FieldList),
    ok.

transform(TableName, Fun, FieldList, NewRecordName) ->
    rabbit_mnesia:wait_for_tables([TableName]),
    {atomic, ok} = mnesia:transform_table(TableName, Fun, FieldList,
                                          NewRecordName),
    ok.

create(Tab, TabDef) ->
    {atomic, ok} = mnesia:create_table(Tab, TabDef),
    ok.

%% Dumb replacement for rabbit_exchange:declare that does not require
%% the exchange type registry or worker pool to be running by dint of
%% not validating anything and assuming the exchange type does not
%% require serialisation.
%% NB: this assumes the pre-exchange-scratch-space format
declare_exchange(XName, Type) ->
    X = {exchange, XName, Type, true, false, false, []},
    ok = mnesia:dirty_write(rabbit_durable_exchange, X).<|MERGE_RESOLUTION|>--- conflicted
+++ resolved
@@ -40,11 +40,8 @@
 -rabbit_upgrade({exchange_scratches,    mnesia, [exchange_scratch]}).
 -rabbit_upgrade({policy,                mnesia,
                  [exchange_scratches, ha_mirrors]}).
-<<<<<<< HEAD
 -rabbit_upgrade({sync_slave_pids,       mnesia, [policy]}).
-=======
--rabbit_upgrade({no_mirror_nodes,       mnesia, [policy]}).
->>>>>>> b170895e
+-rabbit_upgrade({no_mirror_nodes,       mnesia, [sync_slave_pids]}).
 
 %% -------------------------------------------------------------------
 
@@ -67,12 +64,8 @@
 -spec(topic_trie_node/0       :: () -> 'ok').
 -spec(runtime_parameters/0    :: () -> 'ok').
 -spec(policy/0                :: () -> 'ok').
-<<<<<<< HEAD
 -spec(sync_slave_pids/0       :: () -> 'ok').
-=======
 -spec(no_mirror_nodes/0       :: () -> 'ok').
-
->>>>>>> b170895e
 -endif.
 
 %%--------------------------------------------------------------------
@@ -250,7 +243,6 @@
       [name, durable, auto_delete, exclusive_owner, arguments, pid,
        slave_pids, mirror_nodes, policy]).
 
-<<<<<<< HEAD
 sync_slave_pids() ->
     [ok = sync_slave_pids(T) || T <- [rabbit_queue, rabbit_durable_queue]].
 
@@ -263,19 +255,18 @@
       [name, durable, auto_delete, exclusive_owner, arguments, pid,
        slave_pids, sync_slave_pids, mirror_nodes, policy]).
 
-=======
 no_mirror_nodes() ->
     Tables = [rabbit_queue, rabbit_durable_queue],
     RemoveMirrorNodesFun =
-        fun ({amqqueue, Name, D, AD, O, Args, Pid, SPids, _MNodes, Policy}) ->
-                {amqqueue, Name, D, AD, O, Args, Pid, SPids, Policy}
+        fun ({amqqueue, N, D, AD, O, A, Pid, SPids, SSPids, _MNodes, Pol}) ->
+                {amqqueue, N, D, AD, O, A, Pid, SPids, SSPids, Pol}
         end,
     [ok = transform(T, RemoveMirrorNodesFun,
                     [name, durable, auto_delete, exclusive_owner, arguments,
-                     pid, slave_pids, policy])
+                     pid, slave_pids, sync_slave_pids, policy])
      || T <- Tables],
     ok.
->>>>>>> b170895e
+
 
 %%--------------------------------------------------------------------
 
