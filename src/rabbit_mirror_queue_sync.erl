%% The contents of this file are subject to the Mozilla Public License
%% Version 1.1 (the "License"); you may not use this file except in
%% compliance with the License. You may obtain a copy of the License at
%% http://www.mozilla.org/MPL/
%%
%% Software distributed under the License is distributed on an "AS IS"
%% basis, WITHOUT WARRANTY OF ANY KIND, either express or implied. See the
%% License for the specific language governing rights and limitations
%% under the License.
%%
%% The Original Code is RabbitMQ.
%%
%% The Initial Developer of the Original Code is VMware, Inc.
%% Copyright (c) 2010-2012 VMware, Inc.  All rights reserved.
%%

-module(rabbit_mirror_queue_sync).

-include("rabbit.hrl").

-export([master_prepare/3, master_go/7, slave/7]).

-define(SYNC_PROGRESS_INTERVAL, 1000000).

%% There are three processes around, the master, the syncer and the
%% slave(s). The syncer is an intermediary, linked to the master in
%% order to make sure we do not mess with the master's credit flow or
%% set of monitors.
%%
%% Interactions
%% ------------
%%
%% '*' indicates repeating messages. All are standard Erlang messages
%% except sync_start which is sent over GM to flush out any other
%% messages that we might have sent that way already. (credit) is the
%% usual credit_flow bump message every so often.
%%
%%               Master             Syncer                 Slave(s)
%% sync_mirrors -> ||                                         ||
%% (from channel)  || -- (spawns) --> ||                      ||
%%                 || --------- sync_start (over GM) -------> ||
%%                 ||                 || <--- sync_ready ---- ||
%%                 ||                 ||         (or)         ||
%%                 ||                 || <--- sync_deny ----- ||
%%                 || <--- ready ---- ||                      ||
%%                 || <--- next* ---- ||                      ||  }
%%                 || ---- msg* ----> ||                      ||  } loop
%%                 ||                 || ---- sync_msg* ----> ||  }
%%                 ||                 || <--- (credit)* ----- ||  }
%%                 || <--- next  ---- ||                      ||
%%                 || ---- done ----> ||                      ||
%%                 ||                 || -- sync_complete --> ||
%%                 ||               (Dies)                    ||

-ifdef(use_specs).

-type(log_fun() :: fun ((string(), [any()]) -> 'ok')).
-type(bq() :: atom()).
-type(bqs() :: any()).

-spec(master_prepare/3 :: (reference(), log_fun(), [pid()]) -> pid()).
-spec(master_go/5 :: (pid(), reference(), log_fun(), bq(), bqs()) ->
                          {'already_synced', bqs()} | {'ok', bqs()} |
                          {'shutdown', any(), bqs()} |
                          {'sync_died', any(), bqs()}).
-spec(slave/7 :: (non_neg_integer(), reference(), timer:tref(), pid(),
                  bq(), bqs(), fun((bq(), bqs()) -> {timer:tref(), bqs()})) ->
                      'denied' |
                      {'ok' | 'failed', {timer:tref(), bqs()}} |
                      {'stop', any(), {timer:tref(), bqs()}}).

-endif.

%% ---------------------------------------------------------------------------
%% Master

master_prepare(Ref, Log, SPids) ->
    MPid = self(),
    spawn_link(fun () -> syncer(Ref, Log, MPid, SPids) end).

master_go(Syncer, Ref, Log, HandleInfo, EmitStats, BQ, BQS) ->
    Args = {Syncer, Ref, Log, HandleInfo, EmitStats, rabbit_misc:get_parent()},
    receive
        {'EXIT', Syncer, normal} -> {already_synced, BQS};
        {'EXIT', Syncer, Reason} -> {sync_died, Reason, BQS};
        {ready, Syncer}          -> EmitStats({syncing, 0}),
                                    master_go0(Args, BQ, BQS)
    end.

master_go0(Args, BQ, BQS) ->
    case BQ:fold(fun (Msg, MsgProps, Acc) ->
                         master_send(Msg, MsgProps, Args, Acc)
                 end, {0, erlang:now()}, BQS) of
        {{shutdown,  Reason}, BQS1} -> {shutdown,  Reason, BQS1};
        {{sync_died, Reason}, BQS1} -> {sync_died, Reason, BQS1};
        {_,                   BQS1} -> master_done(Args, BQS1)
    end.

master_send(Msg, MsgProps, {Syncer, Ref, Log, HandleInfo, EmitStats, Parent},
            {I, Last}) ->
    T = case timer:now_diff(erlang:now(), Last) > ?SYNC_PROGRESS_INTERVAL of
            true  -> EmitStats({syncing, I}),
                     Log("~p messages", [I]),
                     erlang:now();
            false -> Last
        end,
    HandleInfo({syncing, I}),
    receive
        {'$gen_cast', {set_maximum_since_use, Age}} ->
            ok = file_handle_cache:set_maximum_since_use(Age)
    after 0 ->
            ok
    end,
    receive
        {'$gen_call', From,
         cancel_sync_mirrors}    -> stop_syncer(Syncer, {cancel, Ref}),
                                    gen_server2:reply(From, ok),
                                    {stop, cancelled};
        {next, Ref}              -> Syncer ! {msg, Ref, Msg, MsgProps},
                                    {cont, {I + 1, T}};
        {'EXIT', Parent, Reason} -> {stop, {shutdown,  Reason}};
        {'EXIT', Syncer, Reason} -> {stop, {sync_died, Reason}}
    end.

master_done({Syncer, Ref, _Log, _HandleInfo, _EmitStats, Parent}, BQS) ->
    receive
        {next, Ref}              -> stop_syncer(Syncer, {done, Ref}),
                                    {ok, BQS};
        {'EXIT', Parent, Reason} -> {shutdown,  Reason, BQS};
        {'EXIT', Syncer, Reason} -> {sync_died, Reason, BQS}
    end.

stop_syncer(Syncer, Msg) ->
    unlink(Syncer),
    Syncer ! Msg,
    receive {'EXIT', Syncer, _} -> ok
    after 0 -> ok
    end.

%% Master
%% ---------------------------------------------------------------------------
%% Syncer

syncer(Ref, Log, MPid, SPids) ->
    [erlang:monitor(process, SPid) || SPid <- SPids],
    %% We wait for a reply from the slaves so that we know they are in
    %% a receive block and will thus receive messages we send to them
    %% *without* those messages ending up in their gen_server2 pqueue.
<<<<<<< HEAD
    case [SPid || SPid <- SPids,
                  receive
                      {sync_ready, Ref, SPid}       -> true;
                      {sync_deny,  Ref, SPid}       -> false;
                      {'DOWN', _, process, SPid, _} -> false
                  end] of
        []     -> Log("all slaves already synced", []);
        SPids1 -> MPid ! {ready, self()},
                  Log("~p to sync", [[rabbit_misc:pid_to_string(SPid) ||
                                         SPid <- SPids1]]),
                  syncer_loop(Ref, MPid, SPids1)
=======
    case foreach_slave(SPidsMRefs, Ref, fun sync_receive_ready/3) of
        []          -> Log("all slaves already synced", []);
        SPidsMRefs1 -> MPid ! {ready, self()},
                       Log("~p to sync", [[rabbit_misc:pid_to_string(S) ||
                                              {S, _} <- SPidsMRefs1]]),
                       case syncer_loop({Ref, MPid}, SPidsMRefs1) of
                           {done, SPidsMRefs2} ->
                               foreach_slave(SPidsMRefs2, Ref,
                                             fun sync_send_complete/3);
                           cancelled ->
                               %% We don't tell the slaves we will die
                               %% - so when we do they interpret that
                               %% as a failure, which is what we want.
                               ok
                       end
>>>>>>> 34ef2446
    end.

syncer_loop(Ref, MPid, SPids) ->
    MPid ! {next, Ref},
    receive
        {msg, Ref, Msg, MsgProps} ->
            SPids1 = wait_for_credit(SPids),
            [begin
                 credit_flow:send(SPid),
                 SPid ! {sync_msg, Ref, Msg, MsgProps}
<<<<<<< HEAD
             end || SPid <- SPids1],
            syncer_loop(Ref, MPid, SPids1);
        {done, Ref} ->
            [SPid ! {sync_complete, Ref} || SPid <- SPids]
=======
             end || {SPid, _} <- SPidsMRefs1],
            syncer_loop(Args, SPidsMRefs1);
        {cancel, Ref} ->
            cancelled;
        {done, Ref} ->
            {done, SPidsMRefs}
>>>>>>> 34ef2446
    end.

wait_for_credit(SPids) ->
    case credit_flow:blocked() of
        true  -> receive
                     {bump_credit, Msg} ->
                         credit_flow:handle_bump_msg(Msg),
                         wait_for_credit(SPids);
                     {'DOWN', _, process, SPid, _} ->
                         credit_flow:peer_down(SPid),
                         wait_for_credit(lists:delete(SPid, SPids))
                 end;
        false -> SPids
    end.

%% Syncer
%% ---------------------------------------------------------------------------
%% Slave

slave(0, Ref, _TRef, Syncer, _BQ, _BQS, _UpdateRamDuration) ->
    Syncer ! {sync_deny, Ref, self()},
    denied;

slave(_DD, Ref, TRef, Syncer, BQ, BQS, UpdateRamDuration) ->
    MRef = erlang:monitor(process, Syncer),
    Syncer ! {sync_ready, Ref, self()},
    {_MsgCount, BQS1} = BQ:purge(BQS),
    slave_sync_loop({Ref, MRef, Syncer, BQ, UpdateRamDuration,
                     rabbit_misc:get_parent()}, TRef, BQS1).

slave_sync_loop(Args = {Ref, MRef, Syncer, BQ, UpdateRamDuration, Parent},
                TRef, BQS) ->
    receive
        {'DOWN', MRef, process, Syncer, _Reason} ->
            %% If the master dies half way we are not in the usual
            %% half-synced state (with messages nearer the tail of the
            %% queue); instead we have ones nearer the head. If we then
            %% sync with a newly promoted master, or even just receive
            %% messages from it, we have a hole in the middle. So the
            %% only thing to do here is purge.
            {_MsgCount, BQS1} = BQ:purge(BQS),
            credit_flow:peer_down(Syncer),
            {failed, {TRef, BQS1}};
        {bump_credit, Msg} ->
            credit_flow:handle_bump_msg(Msg),
            slave_sync_loop(Args, TRef, BQS);
        {sync_complete, Ref} ->
            erlang:demonitor(MRef, [flush]),
            credit_flow:peer_down(Syncer),
            {ok, {TRef, BQS}};
        {'$gen_cast', {set_maximum_since_use, Age}} ->
            ok = file_handle_cache:set_maximum_since_use(Age),
            slave_sync_loop(Args, TRef, BQS);
        {'$gen_cast', {set_ram_duration_target, Duration}} ->
            BQS1 = BQ:set_ram_duration_target(Duration, BQS),
            slave_sync_loop(Args, TRef, BQS1);
        update_ram_duration ->
            {TRef1, BQS1} = UpdateRamDuration(BQ, BQS),
            slave_sync_loop(Args, TRef1, BQS1);
        {sync_msg, Ref, Msg, Props} ->
            credit_flow:ack(Syncer),
            Props1 = Props#message_properties{needs_confirming = false},
            BQS1 = BQ:publish(Msg, Props1, true, none, BQS),
            slave_sync_loop(Args, TRef, BQS1);
        {'EXIT', Parent, Reason} ->
            {stop, Reason, {TRef, BQS}};
        %% If the master throws an exception
        {'$gen_cast', {gm, {delete_and_terminate, Reason}}} ->
            BQ:delete_and_terminate(Reason, BQS),
            {stop, Reason, {TRef, undefined}}
    end.<|MERGE_RESOLUTION|>--- conflicted
+++ resolved
@@ -59,7 +59,10 @@
 -type(bqs() :: any()).
 
 -spec(master_prepare/3 :: (reference(), log_fun(), [pid()]) -> pid()).
--spec(master_go/5 :: (pid(), reference(), log_fun(), bq(), bqs()) ->
+-spec(master_go/7 :: (pid(), reference(), log_fun(),
+                      rabbit_mirror_queue_master:stats_fun(),
+                      rabbit_mirror_queue_master:stats_fun(),
+                      bq(), bqs()) ->
                           {'already_synced', bqs()} | {'ok', bqs()} |
                           {'shutdown', any(), bqs()} |
                           {'sync_died', any(), bqs()}).
@@ -146,7 +149,6 @@
     %% We wait for a reply from the slaves so that we know they are in
     %% a receive block and will thus receive messages we send to them
     %% *without* those messages ending up in their gen_server2 pqueue.
-<<<<<<< HEAD
     case [SPid || SPid <- SPids,
                   receive
                       {sync_ready, Ref, SPid}       -> true;
@@ -158,23 +160,6 @@
                   Log("~p to sync", [[rabbit_misc:pid_to_string(SPid) ||
                                          SPid <- SPids1]]),
                   syncer_loop(Ref, MPid, SPids1)
-=======
-    case foreach_slave(SPidsMRefs, Ref, fun sync_receive_ready/3) of
-        []          -> Log("all slaves already synced", []);
-        SPidsMRefs1 -> MPid ! {ready, self()},
-                       Log("~p to sync", [[rabbit_misc:pid_to_string(S) ||
-                                              {S, _} <- SPidsMRefs1]]),
-                       case syncer_loop({Ref, MPid}, SPidsMRefs1) of
-                           {done, SPidsMRefs2} ->
-                               foreach_slave(SPidsMRefs2, Ref,
-                                             fun sync_send_complete/3);
-                           cancelled ->
-                               %% We don't tell the slaves we will die
-                               %% - so when we do they interpret that
-                               %% as a failure, which is what we want.
-                               ok
-                       end
->>>>>>> 34ef2446
     end.
 
 syncer_loop(Ref, MPid, SPids) ->
@@ -185,19 +170,15 @@
             [begin
                  credit_flow:send(SPid),
                  SPid ! {sync_msg, Ref, Msg, MsgProps}
-<<<<<<< HEAD
              end || SPid <- SPids1],
             syncer_loop(Ref, MPid, SPids1);
+        {cancel, Ref} ->
+            %% We don't tell the slaves we will die - so when we do
+            %% they interpret that as a failure, which is what we
+            %% want.
+            ok;
         {done, Ref} ->
             [SPid ! {sync_complete, Ref} || SPid <- SPids]
-=======
-             end || {SPid, _} <- SPidsMRefs1],
-            syncer_loop(Args, SPidsMRefs1);
-        {cancel, Ref} ->
-            cancelled;
-        {done, Ref} ->
-            {done, SPidsMRefs}
->>>>>>> 34ef2446
     end.
 
 wait_for_credit(SPids) ->
