--- conflicted
+++ resolved
@@ -676,29 +676,7 @@
                     end, {Acc, State}, AckTags),
     {AccN, a(StateN)}.
 
-<<<<<<< HEAD
-fold(Fun, Acc, #vqstate { q1    = Q1,
-                          q2    = Q2,
-                          delta = #delta { start_seq_id = DeltaSeqId,
-                                           end_seq_id   = DeltaSeqIdEnd },
-                          q3    = Q3,
-                          q4    = Q4 } = State) ->
-    QFun = fun(MsgStatus, {Acc0, State0}) ->
-                   {Msg, State1} = read_msg(MsgStatus, State0),
-                   {StopGo, AccNext} =
-                       Fun(Msg, MsgStatus#msg_status.msg_props, Acc0),
-                   {StopGo, {AccNext, State1}}
-           end,
-    {Cont1, {Acc1, State1}} = qfoldl(QFun, {cont,  {Acc,  State }}, Q4),
-    {Cont2, {Acc2, State2}} = qfoldl(QFun, {Cont1, {Acc1, State1}}, Q3),
-    {Cont3, {Acc3, State3}} = delta_fold(Fun, {Cont2, Acc2},
-                                         DeltaSeqId, DeltaSeqIdEnd, State2),
-    {Cont4, {Acc4, State4}} = qfoldl(QFun, {Cont3, {Acc3, State3}}, Q2),
-    {_,     {Acc5, State5}} = qfoldl(QFun, {Cont4, {Acc4, State4}}, Q1),
-    {Acc5, State5}.
-=======
 fold(Fun, Acc, State) -> ifold(Fun, Acc, iterator(State)).
->>>>>>> 35ab26cc
 
 len(#vqstate { len = Len }) -> Len.
 
@@ -1500,7 +1478,7 @@
         {empty, _Q}  ->
             next({NextKey, Next, State});
         {{value, MsgStatus}, QN} ->
-            {Msg, State1} = read_msg(MsgStatus, false, State),
+            {Msg, State1} = read_msg(MsgStatus, State),
             {value, Msg, MsgStatus#msg_status.msg_props, {Key, QN, State1}}
     end.
 
