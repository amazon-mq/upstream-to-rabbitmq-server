--- conflicted
+++ resolved
@@ -426,16 +426,9 @@
               "| ~s  +---+   |~n"
               "|                   |~n"
               "+-------------------+~n"
-<<<<<<< HEAD
-              "AMQP ~p-~p-~p~n~s~n~s~n~n",
-              [Product, string:right([$v|Version], ProductLen),
-               ?PROTOCOL_VERSION_MAJOR, ?PROTOCOL_VERSION_MINOR,
-               ?PROTOCOL_VERSION_REVISION,
-=======
               "~s~n~s~n~s~n~n",
               [Product, string:right([$v|Version], ProductLen),
                ?PROTOCOL_VERSION,
->>>>>>> 4ff838e7
                ?COPYRIGHT_MESSAGE, ?INFORMATION_MESSAGE]),
     Settings = [{"node",           node()},
                 {"app descriptor", app_location()},
