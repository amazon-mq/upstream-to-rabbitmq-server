--- conflicted
+++ resolved
@@ -1,74 +1,71 @@
-@echo off
-REM  The contents of this file are subject to the Mozilla Public License
-REM  Version 1.1 (the "License"); you may not use this file except in
-REM  compliance with the License. You may obtain a copy of the License
-REM  at http://www.mozilla.org/MPL/
-REM
-REM  Software distributed under the License is distributed on an "AS IS"
-REM  basis, WITHOUT WARRANTY OF ANY KIND, either express or implied. See
-REM  the License for the specific language governing rights and
-REM  limitations under the License.
-REM
-REM  The Original Code is RabbitMQ.
-REM
-REM  The Initial Developer of the Original Code is GoPivotal, Inc.
-REM  Copyright (c) 2007-2014 GoPivotal, Inc.  All rights reserved.
-REM
-
-setlocal
-
-rem Preserve values that might contain exclamation marks before
-rem enabling delayed expansion
-set TDP0=%~dp0
-set STAR=%*
-setlocal enabledelayedexpansion
-
-if "!RABBITMQ_BASE!"=="" (
-    set RABBITMQ_BASE=!APPDATA!\RabbitMQ
-)
-
-if "!COMPUTERNAME!"=="" (
-    set COMPUTERNAME=localhost
-)
-
-if "!RABBITMQ_NODENAME!"=="" (
-    set RABBITMQ_NODENAME=rabbit@!COMPUTERNAME!
-)
-
-if "!RABBITMQ_MNESIA_BASE!"=="" (
-    set RABBITMQ_MNESIA_BASE=!RABBITMQ_BASE!/db
-)
-
-if "!RABBITMQ_MNESIA_DIR!"=="" (
-    set RABBITMQ_MNESIA_DIR=!RABBITMQ_MNESIA_BASE!/!RABBITMQ_NODENAME!-mnesia
-)
-
-if not exist "!ERLANG_HOME!\bin\erl.exe" (
-    echo.
-    echo ******************************
-    echo ERLANG_HOME not set correctly.
-    echo ******************************
-    echo.
-    echo Please either set ERLANG_HOME to point to your Erlang installation or place the
-    echo RabbitMQ server distribution in the Erlang lib folder.
-    echo.
-    exit /B
-)
-
-"!ERLANG_HOME!\bin\erl.exe" ^
--pa "!TDP0!..\ebin" ^
--noinput ^
--hidden ^
-!RABBITMQ_CTL_ERL_ARGS! ^
--sasl errlog_type error ^
--mnesia dir \""!RABBITMQ_MNESIA_DIR:\=/!"\" ^
-<<<<<<< HEAD
-=======
--sname rabbitmqctl!RANDOM!!TIME:~9! ^
->>>>>>> 109b9628
--s rabbit_control_main ^
--nodename !RABBITMQ_NODENAME! ^
--extra !STAR!
-
-endlocal
-endlocal
+@echo off
+REM  The contents of this file are subject to the Mozilla Public License
+REM  Version 1.1 (the "License"); you may not use this file except in
+REM  compliance with the License. You may obtain a copy of the License
+REM  at http://www.mozilla.org/MPL/
+REM
+REM  Software distributed under the License is distributed on an "AS IS"
+REM  basis, WITHOUT WARRANTY OF ANY KIND, either express or implied. See
+REM  the License for the specific language governing rights and
+REM  limitations under the License.
+REM
+REM  The Original Code is RabbitMQ.
+REM
+REM  The Initial Developer of the Original Code is GoPivotal, Inc.
+REM  Copyright (c) 2007-2014 GoPivotal, Inc.  All rights reserved.
+REM
+
+setlocal
+
+rem Preserve values that might contain exclamation marks before
+rem enabling delayed expansion
+set TDP0=%~dp0
+set STAR=%*
+setlocal enabledelayedexpansion
+
+if "!RABBITMQ_BASE!"=="" (
+    set RABBITMQ_BASE=!APPDATA!\RabbitMQ
+)
+
+if "!COMPUTERNAME!"=="" (
+    set COMPUTERNAME=localhost
+)
+
+if "!RABBITMQ_NODENAME!"=="" (
+    set RABBITMQ_NODENAME=rabbit@!COMPUTERNAME!
+)
+
+if "!RABBITMQ_MNESIA_BASE!"=="" (
+    set RABBITMQ_MNESIA_BASE=!RABBITMQ_BASE!/db
+)
+
+if "!RABBITMQ_MNESIA_DIR!"=="" (
+    set RABBITMQ_MNESIA_DIR=!RABBITMQ_MNESIA_BASE!/!RABBITMQ_NODENAME!-mnesia
+)
+
+if not exist "!ERLANG_HOME!\bin\erl.exe" (
+    echo.
+    echo ******************************
+    echo ERLANG_HOME not set correctly.
+    echo ******************************
+    echo.
+    echo Please either set ERLANG_HOME to point to your Erlang installation or place the
+    echo RabbitMQ server distribution in the Erlang lib folder.
+    echo.
+    exit /B
+)
+
+"!ERLANG_HOME!\bin\erl.exe" ^
+-pa "!TDP0!..\ebin" ^
+-noinput ^
+-hidden ^
+!RABBITMQ_CTL_ERL_ARGS! ^
+-sasl errlog_type error ^
+-mnesia dir \""!RABBITMQ_MNESIA_DIR:\=/!"\" ^
+-sname rabbitmqctl!RANDOM!!TIME:~9! ^
+-s rabbit_control_main ^
+-nodename !RABBITMQ_NODENAME! ^
+-extra !STAR!
+
+endlocal
+endlocal