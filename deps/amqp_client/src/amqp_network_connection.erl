--- conflicted
+++ resolved
@@ -29,11 +29,7 @@
 
 -behaviour(gen_server).
 
-<<<<<<< HEAD
--export([start_link/2, connect/1]).
-=======
 -export([start_link/3, connect/1]).
->>>>>>> 3f03c6a2
 -export([init/1, terminate/2, code_change/3, handle_call/3, handle_cast/2,
          handle_info/2]).
 
@@ -47,43 +43,29 @@
                 sock,
                 channel_max,
                 heartbeat,
-                framing0 = undefined,
-                writer0 = undefined,
-                main_reader = undefined,
+                framing0,
+                writer0,
+                main_reader,
                 channels_manager,
                 closing = false,
-<<<<<<< HEAD
-                server_properties}).
-=======
                 server_properties,
-                channels = amqp_channel_util:new_channel_dict(),
                 start_heartbeat_fun,
                 start_infrastructure_fun}).
->>>>>>> 3f03c6a2
 
 -record(closing, {reason,
                   close,
                   from = none,
                   phase = terminate_channels}).
 
-<<<<<<< HEAD
--define(INFO_KEYS, (amqp_connection:info_keys() ++ [channel_max, heartbeat])).
-=======
 -define(INFO_KEYS, (amqp_connection:info_keys() ++
                         [max_channel, heartbeat, sock])).
->>>>>>> 3f03c6a2
 
 %%---------------------------------------------------------------------------
 %% Internal interface
 %%---------------------------------------------------------------------------
 
-<<<<<<< HEAD
-start_link(AmqpParams, ChMgr) ->
-    gen_server:start_link(?MODULE, [self(), AmqpParams, ChMgr], []).
-=======
-start_link(AmqpParams, ChSupSup, SIF) ->
-    gen_server:start_link(?MODULE, [self(), AmqpParams, ChSupSup, SIF], []).
->>>>>>> 3f03c6a2
+start_link(AmqpParams, ChMgr, SIF) ->
+    gen_server:start_link(?MODULE, [self(), AmqpParams, ChMgr, SIF], []).
 
 connect(Pid) ->
     gen_server:call(Pid, connect, infinity).
@@ -92,16 +74,11 @@
 %% gen_server callbacks
 %%---------------------------------------------------------------------------
 
-<<<<<<< HEAD
-init([Sup, AmqpParams, ChMgr]) ->
-    {ok, #state{sup = Sup, params = AmqpParams, channels_manager = ChMgr}}.
-=======
-init([Sup, AmqpParams, ChSupSup, SIF]) ->
+init([Sup, AmqpParams, ChMgr, SIF]) ->
     {ok, #state{sup = Sup,
                 params = AmqpParams,
-                channel_sup_sup = ChSupSup,
+                channels_manager = ChMgr,
                 start_infrastructure_fun = SIF}}.
->>>>>>> 3f03c6a2
 
 handle_call({command, Command}, From, #state{closing = Closing} = State) ->
     case Closing of
@@ -148,26 +125,9 @@
 %%---------------------------------------------------------------------------
 
 handle_command({open_channel, ProposedNumber}, _From,
-<<<<<<< HEAD
                State = #state{sock = Sock, channels_manager = ChMgr}) ->
     {reply, amqp_channels_manager:open_channel(ChMgr, ProposedNumber, [Sock]),
      State};
-=======
-               State = #state{sock = Sock,
-                              channels = Channels,
-                              max_channel = MaxChannel,
-                              main_reader = MainReader,
-                              channel_sup_sup = ChSupSup}) ->
-    try amqp_channel_util:open_channel(ChSupSup, ProposedNumber, MaxChannel,
-                                       [Sock, MainReader], Channels) of
-        {ChannelPid, NewChannels} ->
-            {reply, ChannelPid, State#state{channels = NewChannels}}
-    catch
-        error:out_of_channel_numbers = Error ->
-            {reply, {Error, MaxChannel}, State}
-    end;
-
->>>>>>> 3f03c6a2
 handle_command({close, #'connection.close'{} = Close}, From, State) ->
     {noreply, set_closing_state(flush, #closing{reason = app_initiated_close,
                                                 close = Close,
@@ -202,22 +162,13 @@
 i(server_properties, State) -> State#state.server_properties;
 i(is_closing,        State) -> State#state.closing =/= false;
 i(amqp_params,       State) -> State#state.params;
-<<<<<<< HEAD
-i(supervisor,        State) -> State#state.sup;
 i(channel_max,       State) -> State#state.channel_max;
 i(heartbeat,         State) -> State#state.heartbeat;
+i(sock,              State) -> State#state.sock;
 i(num_channels,      State) ->
     amqp_channels_manager:num_channels(State#state.channels_manager);
 i(Item, _State) ->
     throw({bad_argument, Item}).
-=======
-i(max_channel,       State) -> State#state.max_channel;
-i(heartbeat,         State) -> State#state.heartbeat;
-i(sock,              State) -> State#state.sock;
-i(num_channels,      State) -> amqp_channel_util:num_channels(
-                                   State#state.channels);
-i(Item,             _State) -> throw({bad_argument, Item}).
->>>>>>> 3f03c6a2
 
 %%---------------------------------------------------------------------------
 %% Closing
@@ -354,11 +305,8 @@
 
 handshake(State0 = #state{sock = Sock}) ->
     ok = rabbit_net:send(Sock, ?PROTOCOL_HEADER),
-    State1 = start_infrastructure_pre_hs(State0),
+    State1 = start_infrastructure(State0),
     State2 = network_handshake(State1),
-<<<<<<< HEAD
-    start_infrastructure_post_hs(State2).
-=======
     start_heartbeat(State2),
     State2.
 
@@ -369,7 +317,6 @@
                 framing0 = Framing,
                 writer0 = Writer,
                 start_heartbeat_fun = SHF}.
->>>>>>> 3f03c6a2
 
 network_handshake(State = #state{writer0 = Writer, params = Params}) ->
     Start = handshake_recv(),
@@ -393,40 +340,10 @@
                 heartbeat = Heartbeat,
                 server_properties = ServerProperties}.
 
-<<<<<<< HEAD
-start_infrastructure_pre_hs(State = #state{sup = Sup,
-                                           sock = Sock,
-                                           channels_manager = ChMgr}) ->
-    {ok, CTSup} = supervisor2:start_child(Sup,
-        {connection_type_sup, {amqp_connection_type_sup,
-                               start_link_network, [Sock, self(), ChMgr]},
-         permanent, infinity, supervisor, [amqp_connection_type_sup]}),
-    [MainReader, Framing0, Writer0] =
-        [hd(supervisor2:find_child(CTSup, Child)) ||
-            Child <- [main_reader, framing, writer]],
-    State#state{main_reader = MainReader,
-                framing0 = Framing0,
-                writer0 = Writer0}.
-
-start_infrastructure_post_hs(State = #state{sup = Sup,
-                             sock = Sock,
-                             heartbeat = Heartbeat,
-                             channel_max = ChannelMax,
-                             channels_manager = ChMgr}) ->
-    [CTSup] = supervisor2:find_child(Sup, connection_type_sup),
-    rabbit_heartbeat:start_heartbeat(CTSup, Sock, Heartbeat),
-    case ChannelMax of
-        0 -> ok;
-        _ -> amqp_channels_manager:set_channel_max(ChMgr, ChannelMax)
-    end,
-    amqp_channels_manager:register_connection(ChMgr, self()),
-    State.
-=======
 start_heartbeat(#state{start_heartbeat_fun = SHF,
                        sock = Sock,
                        heartbeat = Heartbeat}) ->
     SHF(Sock, Heartbeat).
->>>>>>> 3f03c6a2
 
 check_version(#'connection.start'{version_major = ?PROTOCOL_VERSION_MAJOR,
                                   version_minor = ?PROTOCOL_VERSION_MINOR}) ->
