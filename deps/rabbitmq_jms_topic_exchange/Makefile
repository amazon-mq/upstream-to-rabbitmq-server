--- conflicted
+++ resolved
@@ -1,10 +1,7 @@
 PROJECT = rabbitmq_jms_topic_exchange
 
-<<<<<<< HEAD
 DEPS = amqp_client
-=======
 TEST_DEPS += rabbit
->>>>>>> f6650c0b
 
 DEP_PLUGINS = rabbit_common/mk/rabbitmq-plugin.mk
 
