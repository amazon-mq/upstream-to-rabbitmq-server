%% ====================================================================
%% @author Gavin M. Roy <gavinmroy@gmail.com>
%% @copyright 2016, Gavin M. Roy
%% @private
%% @doc rabbitmq_aws request signing methods
%% @end
%% ====================================================================
-module(rabbitmq_aws_sign).

%% API
-export([headers/1, headers/2, request_hash/5]).

%% Export all for unit tests
-ifdef(TEST).
-compile(export_all).
-endif.

-include("rabbitmq_aws.hrl").

-define(ALGORITHM, "AWS4-HMAC-SHA256").
-define(ISOFORMAT_BASIC, "~4.10.0b~2.10.0b~2.10.0bT~2.10.0b~2.10.0b~2.10.0bZ").

-spec headers(request()) -> headers().
%% @doc Create the signed request headers
%% end
headers(Request) ->
    headers(Request, undefined).

headers(Request, undefined) ->
    headers(Request, sha256(Request#request.body));
headers(Request, PayloadHash) ->
    RequestTimestamp = local_time(),
    URI = rabbitmq_aws_urilib:parse(Request#request.uri),
    {_, Host, _} = URI#uri.authority,
    BodyLength = iolist_size(Request#request.body),

    Headers = append_headers(
        RequestTimestamp,
<<<<<<< HEAD
        get_content_length(Request),
=======
        BodyLength,
>>>>>>> 51727002
        PayloadHash,
        Host,
        Request#request.security_token,
        Request#request.headers
    ),
    RequestHash = request_hash(
        Request#request.method,
        URI#uri.path,
        URI#uri.query,
        Headers,
        PayloadHash
    ),
    AuthValue = authorization(
        Request#request.access_key,
        Request#request.secret_access_key,
        RequestTimestamp,
        Request#request.region,
        Request#request.service,
        Headers,
        RequestHash
    ),
    sort_headers(lists:merge([{"authorization", AuthValue}], Headers)).

-spec amz_date(AMZTimestamp :: string()) -> string().
%% @doc Extract the date from the AMZ timestamp format.
%% @end
amz_date(AMZTimestamp) ->
    [RequestDate, _] = string:tokens(AMZTimestamp, "T"),
    RequestDate.

-spec append_headers(
    AMZDate :: string(),
    ContentLength :: integer(),
    PayloadHash :: string(),
    Hostname :: host(),
    SecurityToken :: security_token(),
    Headers :: headers()
) -> list().
%% @doc Append the headers that need to be signed to the headers passed in with
%%      the request
%% @end
append_headers(AMZDate, ContentLength, PayloadHash, Hostname, SecurityToken, Headers) ->
    Defaults = default_headers(AMZDate, ContentLength, PayloadHash, Hostname, SecurityToken),
    Headers1 = [{string:to_lower(Key), Value} || {Key, Value} <- Headers],
    Keys = lists:usort(
        lists:append(
            [string:to_lower(Key) || {Key, _} <- Defaults],
            [Key || {Key, _} <- Headers1]
        )
    ),
    sort_headers([
        {Key, header_value(Key, Headers1, proplists:get_value(Key, Defaults))}
     || Key <- Keys
    ]).

-spec authorization(
    AccessKey :: access_key(),
    SecretAccessKey :: secret_access_key(),
    RequestTimestamp :: string(),
    Region :: region(),
    Service :: string(),
    Headers :: headers(),
    RequestHash :: string()
) -> string().
%% @doc Return the authorization header value
%% @end
authorization(AccessKey, SecretAccessKey, RequestTimestamp, Region, Service, Headers, RequestHash) ->
    RequestDate = amz_date(RequestTimestamp),
    Scope = scope(RequestDate, Region, Service),
    Credentials = ?ALGORITHM ++ " Credential=" ++ AccessKey ++ "/" ++ Scope,
    SignedHeaders = "SignedHeaders=" ++ signed_headers(Headers),
    StringToSign = string_to_sign(RequestTimestamp, RequestDate, Region, Service, RequestHash),
    SigningKey = signing_key(SecretAccessKey, RequestDate, Region, Service),
    Signature = string:join(["Signature", signature(StringToSign, SigningKey)], "="),
    string:join([Credentials, SignedHeaders, Signature], ", ").

-spec default_headers(
    RequestTimestamp :: string(),
    ContentLength :: integer(),
    PayloadHash :: string(),
    Hostname :: host(),
    SecurityToken :: security_token()
) -> headers().
%% @doc build the base headers that are merged in with the headers for every
%%      request.
%% @end
default_headers(RequestTimestamp, ContentLength, PayloadHash, Hostname, undefined) ->
    [
        {"content-length", integer_to_list(ContentLength)},
        {"date", RequestTimestamp},
        {"host", Hostname},
        {"x-amz-content-sha256", PayloadHash}
    ];
default_headers(RequestTimestamp, ContentLength, PayloadHash, Hostname, SecurityToken) ->
    [
        {"content-length", integer_to_list(ContentLength)},
        {"date", RequestTimestamp},
        {"host", Hostname},
        {"x-amz-content-sha256", PayloadHash},
        {"x-amz-security-token", SecurityToken}
    ].

-spec canonical_headers(Headers :: headers()) -> string().
%% @doc Convert the headers list to a line-feed delimited string in the AWZ
%%      canonical headers format.
%% @end
canonical_headers(Headers) ->
    canonical_headers(sort_headers(Headers), []).

-spec canonical_headers(Headers :: headers(), CanonicalHeaders :: list()) -> string().
%% @doc Convert the headers list to a line-feed delimited string in the AWZ
%%      canonical headers format.
%% @end
canonical_headers([], CanonicalHeaders) ->
    lists:flatten(CanonicalHeaders);
canonical_headers([{Key, Value} | T], CanonicalHeaders) ->
    Header = string:join([string:to_lower(Key), Value], ":") ++ "\n",
    canonical_headers(T, lists:append(CanonicalHeaders, [Header])).

-spec credential_scope(
    RequestDate :: string(),
    Region :: region(),
    Service :: string()
) -> string().
%% @doc Return the credential scope string used in creating the request string to sign.
%% @end
credential_scope(RequestDate, Region, Service) ->
    lists:flatten(string:join([RequestDate, Region, Service, "aws4_request"], "/")).

-spec header_value(
    Key :: string(),
    Headers :: headers(),
    Default :: string()
) -> string().
%% @doc Return the the header value or the default value for the header if it
%%      is not specified.
%% @end
header_value(Key, Headers, Default) ->
    proplists:get_value(Key, Headers, proplists:get_value(string:to_lower(Key), Headers, Default)).

-spec hmac_sign(Key :: string(), Message :: string()) -> string().
%% @doc Return the SHA-256 hash for the specified value.
%% @end
hmac_sign(Key, Message) ->
    SignedValue = crypto:mac(hmac, sha256, Key, Message),
    binary_to_list(SignedValue).

-spec local_time() -> string().
%% @doc Return the current timestamp in GMT formatted in ISO8601 basic format.
%% @end
local_time() ->
    [LocalTime] = calendar:local_time_to_universal_time_dst(calendar:local_time()),
    local_time(LocalTime).

-spec local_time(calendar:datetime()) -> string().
%% @doc Return the current timestamp in GMT formatted in ISO8601 basic format.
%% @end
local_time({{Y, M, D}, {HH, MM, SS}}) ->
    lists:flatten(io_lib:format(?ISOFORMAT_BASIC, [Y, M, D, HH, MM, SS])).

-spec query_string(QueryArgs :: list()) -> string().
%% @doc Return the sorted query string for the specified arguments.
%% @end
query_string(undefined) -> "";
query_string(QueryArgs) -> rabbitmq_aws_urilib:build_query_string(lists:keysort(1, QueryArgs)).

-spec request_hash(
    Method :: method(),
    Path :: path(),
    QArgs :: query_args(),
    Headers :: headers(),
    PayloadHash :: string()
) -> string().
%% @doc Create the request hash value
%% @end
request_hash(Method, Path, QArgs, Headers, PayloadHash) ->
    RawPath =
        case string:slice(Path, 0, 1) of
            "/" -> Path;
            _ -> "/" ++ Path
        end,
    EncodedPath = uri_string:recompose(#{path => RawPath}),
    CanonicalRequest = string:join(
        [
            string:to_upper(atom_to_list(Method)),
            EncodedPath,
            query_string(QArgs),
            canonical_headers(Headers),
            signed_headers(Headers),
            PayloadHash
        ],
        "\n"
    ),
    sha256(CanonicalRequest).

-spec scope(
    AMZDate :: string(),
    Region :: region(),
    Service :: string()
) -> string().
%% @doc Create the Scope string
%% @end
scope(AMZDate, Region, Service) ->
    string:join([AMZDate, Region, Service, "aws4_request"], "/").

-spec sha256(Value :: iodata()) -> string().
%% @doc Return the SHA-256 hash for the specified value.
%% @end
sha256(Value) ->
    lists:flatten(
        io_lib:format(
            "~64.16.0b",
            [binary:decode_unsigned(crypto:hash(sha256, Value))]
        )
    ).

-spec signed_headers(Headers :: list()) -> string().
%% @doc Return the signed headers string of delimited header key names
%% @end
signed_headers(Headers) ->
    signed_headers(sort_headers(Headers), []).

-spec signed_headers(Headers :: headers(), Values :: list()) -> string().
%% @doc Return the signed headers string of delimited header key names
%% @end
signed_headers([], SignedHeaders) ->
    string:join(SignedHeaders, ";");
signed_headers([{Key, _} | T], SignedHeaders) ->
    signed_headers(T, SignedHeaders ++ [string:to_lower(Key)]).

-spec signature(
    StringToSign :: string(),
    SigningKey :: string()
) -> string().
%% @doc Create the request signature.
%% @end
signature(StringToSign, SigningKey) ->
    SignedValue = crypto:mac(hmac, sha256, SigningKey, StringToSign),
    lists:flatten(io_lib:format("~64.16.0b", [binary:decode_unsigned(SignedValue)])).

-spec signing_key(
    SecretKey :: secret_access_key(),
    AMZDate :: string(),
    Region :: region(),
    Service :: string()
) -> string().
%% @doc Create the signing key
%% @end
signing_key(SecretKey, AMZDate, Region, Service) ->
    DateKey = hmac_sign("AWS4" ++ SecretKey, AMZDate),
    RegionKey = hmac_sign(DateKey, Region),
    ServiceKey = hmac_sign(RegionKey, Service),
    hmac_sign(ServiceKey, "aws4_request").

-spec string_to_sign(
    RequestTimestamp :: string(),
    RequestDate :: string(),
    Region :: region(),
    Service :: string(),
    RequestHash :: string()
) -> string().
%% @doc Return the string to sign when creating the signed request.
%% @end
string_to_sign(RequestTimestamp, RequestDate, Region, Service, RequestHash) ->
    CredentialScope = credential_scope(RequestDate, Region, Service),
    lists:flatten(
        string:join(
            [
                ?ALGORITHM,
                RequestTimestamp,
                CredentialScope,
                RequestHash
            ],
            "\n"
        )
    ).

-spec sort_headers(Headers :: headers()) -> headers().
%% @doc Case-insensitive sorting of the request headers
%% @end
sort_headers(Headers) ->
    lists:sort(fun({A, _}, {B, _}) -> string:to_lower(A) =< string:to_lower(B) end, Headers).

-spec get_content_length(Request :: #request{}) -> non_neg_integer().
get_content_length(#request{body = Body}) when is_binary(Body) ->
    byte_size(Body);
get_content_length(#request{body = Body}) when is_list(Body) ->
    length(Body).<|MERGE_RESOLUTION|>--- conflicted
+++ resolved
@@ -32,15 +32,10 @@
     RequestTimestamp = local_time(),
     URI = rabbitmq_aws_urilib:parse(Request#request.uri),
     {_, Host, _} = URI#uri.authority,
-    BodyLength = iolist_size(Request#request.body),
 
     Headers = append_headers(
         RequestTimestamp,
-<<<<<<< HEAD
         get_content_length(Request),
-=======
-        BodyLength,
->>>>>>> 51727002
         PayloadHash,
         Host,
         Request#request.security_token,
@@ -325,7 +320,5 @@
     lists:sort(fun({A, _}, {B, _}) -> string:to_lower(A) =< string:to_lower(B) end, Headers).
 
 -spec get_content_length(Request :: #request{}) -> non_neg_integer().
-get_content_length(#request{body = Body}) when is_binary(Body) ->
-    byte_size(Body);
-get_content_length(#request{body = Body}) when is_list(Body) ->
-    length(Body).+get_content_length(#request{body = Body}) ->
+    iolist_size(Body).