--- conflicted
+++ resolved
@@ -231,11 +231,7 @@
 %% Internal helpers for processing frames callbacks
 %%----------------------------------------------------------------------------
 
-<<<<<<< HEAD
-cancel_subscription(ConsumerTag, State) when ConsumerTag == missing ->
-=======
 cancel_subscription({error, _}, State) ->
->>>>>>> d054087c
     error("Missing destination or id",
           "UNSUBSCRIBE must include a 'destination' or 'id' header\n",
           State);
@@ -246,26 +242,17 @@
             error("No subscription found",
                   "UNSUBSCRIBE must refer to an existing subscription\n",
                   State);
-<<<<<<< HEAD
-        {ok, {_DestHdr, Channel}} ->
-            case amqp_channel:call(Channel,
+        {ok, #subscription{channel = SubChannel}} ->
+            case amqp_channel:call(SubChannel,
                                    #'basic.cancel'{consumer_tag = ConsumerTag}) of
                 #'basic.cancel_ok'{consumer_tag = ConsumerTag} ->
                     ok(State#state{subscriptions = dict:erase(ConsumerTag, Subs)});
                 _ ->
                     error("Failed to cancel subscription",
                           "UNSUBSCRIBE on channel ~p for subscription ~p failed.\n",
-                          [Channel, ConsumerTag], 
+                          [SubChannel, ConsumerTag], 
                           State)
             end
-=======
-        {ok, #subscription{channel = Channel}} ->
-            ok(send_method(#'basic.cancel'{consumer_tag = ConsumerTag,
-                                           nowait       = true},
-                           Channel,
-                           State#state{subscriptions =
-                                           dict:erase(ConsumerTag, Subs)}))
->>>>>>> d054087c
     end.
 
 with_destination(Command, Frame, State, Fun) ->
