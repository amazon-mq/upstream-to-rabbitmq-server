%%   The contents of this file are subject to the Mozilla Public License
%%   Version 1.1 (the "License"); you may not use this file except in
%%   compliance with the License. You may obtain a copy of the License at
%%   http://www.mozilla.org/MPL/
%%
%%   Software distributed under the License is distributed on an "AS IS"
%%   basis, WITHOUT WARRANTY OF ANY KIND, either express or implied. See the
%%   License for the specific language governing rights and limitations
%%   under the License.
%%
%%   The Original Code is RabbitMQ Management Plugin.
%%
%%   The Initial Developer of the Original Code is VMware, Inc.
%%   Copyright (c) 2007-2010 VMware, Inc.  All rights reserved.
-module(rabbit_mgmt_db).

-include_lib("rabbit_common/include/rabbit.hrl").

-behaviour(gen_server).

-export([start_link/0]).

-export([get_queues/1, get_queue/1, get_exchanges/1, get_exchange/1,
         get_connections/0, get_connection/1, get_overview/1,
         get_overview/0, get_channels/0, get_channel/1]).

%% TODO can these not be exported any more?
-export([pget/2, add/2, rates/5]).

-export([init/1, handle_call/3, handle_cast/2, handle_info/2, terminate/2,
         code_change/3]).

-record(state, {tables}).
-define(FINE_STATS_TYPES, [channel_queue_stats, channel_exchange_stats,
                           channel_queue_exchange_stats]).
-define(TABLES, [queue_stats, connection_stats, channel_stats, consumers] ++
            ?FINE_STATS_TYPES).

-define(DELIVER_GET, [deliver, deliver_no_ack, get, get_no_ack]).
-define(FINE_STATS, [publish, ack, deliver_get] ++ ?DELIVER_GET).

-define(
   FINE_STATS_CHANNEL_LIST,
   [{channel_queue_stats,   [channel], message_stats, channel},
    {channel_exchange_stats,[channel], message_stats, channel}]).

-define(
   FINE_STATS_CHANNEL_DETAIL,
   [{channel_queue_stats,    [channel],           message_stats, channel},
    {channel_exchange_stats, [channel],           message_stats, channel},
    {channel_exchange_stats, [channel, exchange], publishes,     channel},
    {channel_queue_stats,    [channel, queue],    deliveries,    channel}]).

-define(
   FINE_STATS_QUEUE_LIST,
   [{channel_queue_stats,          [queue], message_stats, queue},
    {channel_queue_exchange_stats, [queue], message_stats, queue}]).

-define(
   FINE_STATS_QUEUE_DETAIL,
   [{channel_queue_stats,          [queue],           message_stats, queue},
    {channel_queue_exchange_stats, [queue],           message_stats, queue},
    {channel_queue_stats,          [queue, channel],  deliveries, queue},
    {channel_queue_exchange_stats, [queue, exchange], incoming, queue}]).

-define(
   FINE_STATS_EXCHANGE_LIST,
   [{channel_exchange_stats,       [exchange], message_stats_in,  exchange},
    {channel_queue_exchange_stats, [exchange], message_stats_out, exchange}]).

-define(
   FINE_STATS_EXCHANGE_DETAIL,
   [{channel_exchange_stats,       [exchange], message_stats_in,   exchange},
    {channel_queue_exchange_stats, [exchange], message_stats_out,  exchange},
    {channel_exchange_stats,       [exchange, channel],  incoming, exchange},
    {channel_queue_exchange_stats, [exchange, queue],    outgoing, exchange}]).

-define(FINE_STATS_NONE, []).

%%----------------------------------------------------------------------------

start_link() ->
    case gen_server:start_link({global, ?MODULE}, ?MODULE, [], []) of
        {error, {already_started, Pid}} ->
            rabbit_log:info(
              "Statistics database already registered at ~p.~n", [Pid]),
            ignore;
        Else ->
            rabbit_log:info(
              "Statistics database started.~n", []),
            Else
    end.

get_queues(Qs)         -> safe_call({get_queues, Qs, list}, Qs).
get_queue(Q)           -> safe_call({get_queues, [Q], detail}, [Q]).
get_exchanges(Xs)      -> safe_call({get_exchanges, Xs, list}, Xs).
get_exchange(X)        -> safe_call({get_exchanges, [X], detail}, [X]).
get_connections()      -> safe_call(get_connections).
get_connection(Name)   -> safe_call({get_connection, Name}).
get_channels()         -> safe_call(get_channels).
get_channel(Name)      -> safe_call({get_channel, Name}).
get_overview(Username) -> safe_call({get_overview, Username}).
get_overview()         -> safe_call({get_overview, all}).

safe_call(Term) -> safe_call(Term, []).

safe_call(Term, Item) ->
    try
        gen_server:call({global, ?MODULE}, Term, infinity)
    catch exit:{noproc, _} -> Item
    end.

%%----------------------------------------------------------------------------

pget(Key, List) -> pget(Key, List, unknown).

pget(Key, List, Default) -> proplists:get_value(Key, List, Default).

pset(Key, Value, List) -> [{Key, Value} | proplists:delete(Key, List)].

id(Pid) when is_pid(Pid) -> rabbit_mgmt_format:pid(Pid);
id(List) -> rabbit_mgmt_format:pid(pget(pid, List)).

add(unknown, _) -> unknown;
add(_, unknown) -> unknown;
add(A, B)       -> A + B.

lookup_element(Table, Key) -> lookup_element(Table, Key, 2).

lookup_element(Table, Key, Pos) ->
    try ets:lookup_element(Table, Key, Pos)
    catch error:badarg -> []
    end.

result_or_error([]) -> error;
result_or_error(S)  -> S.

rates(Stats, Timestamp, OldStats, OldTimestamp, Keys) ->
    Stats ++ [R || Key <- Keys,
                   R   <- [rate(Stats, Timestamp, OldStats, OldTimestamp, Key)],
                   R =/= unknown].

rate(Stats, Timestamp, OldStats, OldTimestamp, Key) ->
    case OldTimestamp == [] orelse not proplists:is_defined(Key, OldStats) of
        true  -> unknown;
        false -> Diff = pget(Key, Stats) - pget(Key, OldStats),
                 Name = details_key(Key),
                 Rate = Diff / (timer:now_diff(Timestamp, OldTimestamp) /
                                    1000000),
                 {Name, [{rate, Rate},
                         {last_event,
                          rabbit_mgmt_format:timestamp_ms(Timestamp)}]}
    end.

sum(List, Keys) ->
    lists:foldl(fun (Stats, Acc) ->
                        [{Key, Val + pget(Key, Stats, 0)} || {Key, Val} <- Acc]
                end,
                [{Key, 0} || Key <- Keys], List).

%% List = [{ [{channel, Pid}, ...], [{deliver, 123}, ...] } ...]
group_sum([], List) ->
    lists:foldl(fun ({_, Item1}, Item0) ->
                        gs_update(Item0, Item1)
                end, [], List);

group_sum([Group | Groups], List) ->
    D = lists:foldl(
          fun (Next = {Ids, _}, Dict) ->
                  Id = {Group, pget(Group, Ids)},
                  dict:update(Id, fun(Cur) -> [Next | Cur] end, [Next], Dict)
          end, dict:new(), List),
    dict:map(fun(_, SubList) ->
                     group_sum(Groups, SubList)
             end, D).

gs_update(Item0, Item1) ->
    Keys = lists:usort([K || {K, _} <- Item0 ++ Item1]),
    [{Key, gs_update_add(Key, pget(Key, Item0), pget(Key, Item1))} ||
        Key <- Keys].

gs_update_add(Key, Item0, Item1) ->
    case is_details(Key) of
        true  ->
            I0 = if_unknown(Item0, []),
            I1 = if_unknown(Item1, []),
            [{rate,       pget(rate, I0, 0) + pget(rate, I1, 0)},
             {last_event, erlang:max(pget(last_event, I0, 0),
                                     pget(last_event, I1, 0))}];
        false ->
            I0 = if_unknown(Item0, 0),
            I1 = if_unknown(Item1, 0),
            I0 + I1
    end.

if_unknown(unknown, Def) -> Def;
if_unknown(Val,    _Def) -> Val.

%%----------------------------------------------------------------------------

augment(Items, Funs, Tables) ->
    Augmented = [augment(K, Items, Fun, Tables) || {K, Fun} <- Funs],
    [{K, V} || {K, V} <- Augmented, V =/= unknown].

augment(K, Items, Fun, Tables) ->
    Key = details_key(K),
    case pget(K, Items) of
        none    -> {Key, unknown};
        unknown -> {Key, unknown};
        Id      -> {Key, Fun(Id, Tables)}
    end.

augment_channel_pid(Pid, Tables) ->
    Ch = lookup_element(orddict:fetch(channel_stats, Tables),
                        {Pid, create}),
    Conn = lookup_element(orddict:fetch(connection_stats, Tables),
                          {pget(connection, Ch), create}),
    [{name,            pget(name,   Ch)},
     {number,          pget(number, Ch)},
     {connection_name, pget(name,         Conn)},
     {peer_address,    pget(peer_address, Conn)},
     {peer_port,       pget(peer_port,    Conn)}].

augment_connection_pid(Pid, Tables) ->
    Conn = lookup_element(orddict:fetch(connection_stats, Tables),
                          {Pid, create}),
    [{name,         pget(name,         Conn)},
     {peer_address, pget(peer_address, Conn)},
     {peer_port,    pget(peer_port,    Conn)}].

augment_queue_pid(Pid, _Tables) ->
    %% TODO This should be in rabbit_amqqueue?
    [Q] = mnesia:dirty_match_object(
            rabbit_queue,
            #amqqueue{pid = rabbit_misc:string_to_pid(Pid), _ = '_'}),
    Name = Q#amqqueue.name,
    [{name,  Name#resource.name},
     {vhost, Name#resource.virtual_host}].

augment_msg_stats_fun(Tables) ->
    Funs = [{connection, fun augment_connection_pid/2},
            {channel,    fun augment_channel_pid/2},
            {queue,      fun augment_queue_pid/2},
            {owner_pid,  fun augment_connection_pid/2}],
    fun (Props) -> augment(Props, Funs, Tables) end.

augment_msg_stats(Props, Tables) ->
    Props ++ (augment_msg_stats_fun(Tables))(Props).

%%----------------------------------------------------------------------------

init([]) ->
    {ok, #state{tables = orddict:from_list(
                           [{Key, ets:new(anon, [private])} ||
                               Key <- ?TABLES])}}.

handle_call({get_queues, Qs0, Mode}, _From, State = #state{tables = Tables}) ->
    FineSpecs = case Mode of
                    list   -> ?FINE_STATS_QUEUE_LIST;
                    detail -> ?FINE_STATS_QUEUE_DETAIL
                end,
    Qs1 = queue_stats(Qs0, FineSpecs, Tables),
    Qs2 = [[{messages, add(pget(messages_ready, Q),
                           pget(messages_unacknowledged, Q))} | Q] || Q <- Qs1],
    {reply, Qs2, State};

handle_call({get_exchanges, Xs, Mode}, _From,
            State = #state{tables = Tables}) ->
    FineSpecs = case Mode of
                    list   -> ?FINE_STATS_EXCHANGE_LIST;
                    detail -> ?FINE_STATS_EXCHANGE_DETAIL
                end,
    {reply, exchange_stats(Xs, FineSpecs, Tables), State};

handle_call(get_connections, _From, State = #state{tables = Tables}) ->
    Conns = created_events(connection_stats, Tables),
    {reply, connection_stats(Conns, Tables), State};

handle_call({get_connection, Name}, _From, State = #state{tables = Tables}) ->
    Conns = created_event(Name, connection_stats, Tables),
    [Res] = connection_stats(Conns, Tables),
    {reply, result_or_error(Res), State};

handle_call(get_channels, _From, State = #state{tables = Tables}) ->
    Chs = created_events(channel_stats, Tables),
    {reply, channel_stats(Chs, ?FINE_STATS_CHANNEL_LIST, Tables), State};

handle_call({get_channel, Name}, _From, State = #state{tables = Tables}) ->
    Chs = created_event(Name, channel_stats, Tables),
    [Res] = channel_stats(Chs, ?FINE_STATS_CHANNEL_DETAIL, Tables),
    {reply, result_or_error(Res), State};

handle_call({get_overview, Username}, _From, State = #state{tables = Tables}) ->
    VHosts = case Username of
                 all -> rabbit_access_control:list_vhosts();
                 _   -> rabbit_mgmt_util:vhosts(Username)
             end,
    Qs0 = [rabbit_mgmt_format:queue(Q) || V <- VHosts,
                                          Q <- rabbit_amqqueue:list(V)],
    Qs1 = basic_queue_stats(Qs0, Tables),
    Totals0 = sum(Qs1, [messages_ready, messages_unacknowledged]),
    Totals = [{messages, add(pget(messages_ready, Totals0),
                             pget(messages_unacknowledged, Totals0))}|Totals0],
    Filter = fun(Id, Name) ->
                     lists:member(pget(vhost, pget(Name, Id)), VHosts)
             end,
    F = fun(Type, Name) ->
                get_fine_stats(
                  [], [R || R = {Id, _, _}
                                <- ets:tab2list(orddict:fetch(Type, Tables)),
                            Filter(augment_msg_stats(format_id(Id), Tables),
                                   Name)])
        end,
    Publish = F(channel_exchange_stats, exchange),
    Consume = F(channel_queue_stats, queue_details),
    {reply, [{message_stats, Publish ++ Consume},
             {queue_totals, Totals}], State};

handle_call(_Request, _From, State) ->
    {reply, not_understood, State}.

handle_cast({event, Event}, State) ->
    handle_event(Event, State),
    {noreply, State};

handle_cast(_Request, State) ->
    {noreply, State}.

handle_info(_Info, State) ->
    {noreply, State}.

terminate(_Arg, _State) ->
    ok.

code_change(_OldVsn, State, _Extra) ->
    {ok, State}.

%%----------------------------------------------------------------------------

handle_event(#event{type = queue_stats, props = Stats, timestamp = Timestamp},
             State) ->
    handle_stats(queue_stats, Stats, Timestamp,
                 [{fun rabbit_mgmt_format:properties/1,[backing_queue_status]},
                  {fun rabbit_mgmt_format:timestamp/1, [idle_since]}],
                 [], State);

handle_event(Event = #event{type = queue_deleted}, State) ->
    handle_deleted(queue_stats, Event, State);

handle_event(#event{type = connection_created, props = Stats}, State) ->
    Name = rabbit_mgmt_format:print(
             "~s:~w",
             [rabbit_mgmt_format:ip(pget(peer_address, Stats)),
              pget(peer_port, Stats)]),
    handle_created(
      connection_stats, [{name, Name} | Stats],
      [{fun rabbit_mgmt_format:ip/1,           [address, peer_address]},
       {fun rabbit_mgmt_format:node_and_pid/1, [pid]},
       {fun rabbit_mgmt_format:protocol/1,     [protocol]},
       {fun rabbit_mgmt_format:amqp_table/1,   [client_properties]}], State);

handle_event(#event{type = connection_stats, props = Stats,
                    timestamp = Timestamp},
             State) ->
    handle_stats(connection_stats, Stats, Timestamp, [], [recv_oct, send_oct],
                 State);

handle_event(Event = #event{type = connection_closed}, State) ->
    handle_deleted(connection_stats, Event, State);

handle_event(#event{type = channel_created, props = Stats},
             State = #state{tables = Tables}) ->
    ConnTable = orddict:fetch(connection_stats, Tables),
    Conn = lookup_element(ConnTable, {id(pget(connection, Stats)), create}),
    Name = rabbit_mgmt_format:print("~s:~w:~w",
                                    [pget(peer_address, Conn),
                                     pget(peer_port,    Conn),
                                     pget(number,       Stats)]),
    handle_created(channel_stats, [{name, Name}|Stats],
                   [{fun rabbit_mgmt_format:node_and_pid/1, [pid]},
                    {fun rabbit_mgmt_format:pid/1,          [connection]}],
                   State);

handle_event(#event{type = channel_stats, props = Stats, timestamp = Timestamp},
             State) ->
    handle_stats(channel_stats, Stats, Timestamp,
                 [{fun rabbit_mgmt_format:timestamp/1, [idle_since]}],
                 [], State),
    [handle_fine_stats(Type, Stats, Timestamp, State) ||
        Type <- ?FINE_STATS_TYPES],
    {ok, State};

handle_event(Event = #event{type = channel_closed,
                            props = [{pid, Pid}]}, State) ->
    handle_deleted(channel_stats, Event, State),
    [delete_fine_stats(Type, id(Pid), State) ||
        Type <- ?FINE_STATS_TYPES],
    {ok, State};

handle_event(#event{type = consumer_created, props = Props}, State) ->
    handle_consumer(fun(Table, Id, P) -> ets:insert(Table, {Id, P}) end,
                    Props, State);

handle_event(#event{type = consumer_deleted, props = Props}, State) ->
    handle_consumer(fun(Table, Id, _P) -> ets:delete(Table, Id) end,
                    Props, State);

handle_event(_Event, State) ->
    {ok, State}.

%%----------------------------------------------------------------------------

handle_created(TName, Stats, Funs, State = #state{tables = Tables}) ->
    Formatted = rabbit_mgmt_format:format(Stats, Funs),
    ets:insert(orddict:fetch(TName, Tables), {{id(Stats), create},
                                              Formatted,
                                              pget(name, Stats)}),
    {ok, State}.

handle_stats(TName, Stats0, Timestamp, Funs,
             RatesKeys, State = #state{tables = Tables}) ->
    Stats = lists:foldl(
              fun (K, StatsAcc) -> proplists:delete(K, StatsAcc) end,
              Stats0, ?FINE_STATS_TYPES),
    Table = orddict:fetch(TName, Tables),
    Id = {id(Stats), stats},
    OldStats = lookup_element(Table, Id),
    OldTimestamp = lookup_element(Table, Id, 3),
    Stats1 = rates(Stats, Timestamp, OldStats, OldTimestamp, RatesKeys),
    Stats2 = proplists:delete(pid, rabbit_mgmt_format:format(Stats1, Funs)),
    ets:insert(Table, {Id, Stats2, Timestamp}),
    {ok, State}.

handle_deleted(TName, #event{props = [{pid, Pid}]},
               State = #state{tables = Tables}) ->
    Table = orddict:fetch(TName, Tables),
    ets:delete(Table, {id(Pid), create}),
    ets:delete(Table, {id(Pid), stats}),
    {ok, State}.

handle_consumer(Fun, Props,
                State = #state{tables = Tables}) ->
    P = rabbit_mgmt_format:format(
          Props, [{fun rabbit_mgmt_format:pid/1, [queue, channel]}]),
    Table = orddict:fetch(consumers, Tables),
    Fun(Table, {pget(queue, P), pget(channel, P)}, P),
    {ok, State}.

handle_fine_stats(Type, Props, Timestamp, State = #state{tables = Tables}) ->
    case pget(Type, Props) of
        unknown ->
            ok;
        AllFineStats ->
            ChPid = id(Props),
            Table = orddict:fetch(Type, Tables),
            IdsStatsTS =
                [{Ids,
                  Stats,
                  lookup_element(Table, fine_stats_key(ChPid, Ids)),
                  lookup_element(Table, fine_stats_key(ChPid, Ids), 3)} ||
                    {Ids, Stats} <- AllFineStats],
            delete_fine_stats(Type, ChPid, State),
            [handle_fine_stat(ChPid, Ids, Stats, Timestamp,
                              OldStats, OldTimestamp, Table) ||
                {Ids, Stats, OldStats, OldTimestamp} <- IdsStatsTS]
    end.


handle_fine_stat(ChPid, Ids, Stats, Timestamp,
                 OldStats, OldTimestamp,
                 Table) ->
    Id = fine_stats_key(ChPid, Ids),
    Total = lists:sum([V || {K, V} <- Stats, lists:member(K, ?DELIVER_GET)]),
    Stats1 = case Total of
                 0 -> Stats;
                 _ -> [{deliver_get, Total}|Stats]
             end,
    Res = rates(Stats1, Timestamp, OldStats, OldTimestamp, ?FINE_STATS),
    ets:insert(Table, {Id, Res, Timestamp}).

delete_fine_stats(Type, ChPid, #state{tables = Tables}) ->
    Table = orddict:fetch(Type, Tables),
    ets:match_delete(Table, {{ChPid, '_'}, '_', '_'}),
    ets:match_delete(Table, {{ChPid, '_', '_'}, '_', '_'}).

fine_stats_key(ChPid, {QPid, X})              -> {ChPid, id(QPid), X};
fine_stats_key(ChPid, QPid) when is_pid(QPid) -> {ChPid, id(QPid)};
fine_stats_key(ChPid, X)                      -> {ChPid, X}.

created_event(Name, Type, Tables) ->
    Table = orddict:fetch(Type, Tables),
    Id = case ets:match(Table, {{'$1', create}, '_', Name}) of
             []    -> none;
             [[I]] -> I
         end,
    [lookup_element(Table, {Id, create})].

created_events(Type, Tables) ->
    [Facts || {{_, create}, Facts, _Name}
                  <- ets:tab2list(orddict:fetch(Type, Tables))].

get_fine_stats(Type, GroupBy, Tables) ->
    get_fine_stats(GroupBy, ets:tab2list(orddict:fetch(Type, Tables))).

get_fine_stats(GroupBy, List) ->
    All = [{format_id(Id), zero_old_rates(Stats)} ||
              {Id, Stats, _Timestamp} <- List],
    group_sum(GroupBy, All).

format_id({ChPid, #resource{name=XName, virtual_host=XVhost}}) ->
    [{channel, ChPid}, {exchange, [{name, XName}, {vhost, XVhost}]}];
format_id({ChPid, QPid}) ->
    [{channel, ChPid}, {queue, QPid}];
format_id({ChPid, QPid, #resource{name=XName, virtual_host=XVhost}}) ->
    [{channel, ChPid}, {queue, QPid},
     {exchange, [{name, XName}, {vhost, XVhost}]}].

merge_stats(Objs, Funs) ->
    [lists:foldl(fun (Fun, Props) -> Props ++ Fun(Props) end, Obj, Funs)
     || Obj <- Objs].

basic_stats_fun(Type, Tables) ->
    Table = orddict:fetch(Type, Tables),
    fun (Props) ->
            zero_old_rates(lookup_element(Table, {pget(pid, Props), stats}))
    end.

fine_stats_fun(FineSpecs, Tables) ->
    FineStats = [{AttachName, AttachBy,
                  get_fine_stats(FineStatsType, GroupBy, Tables)}
                 || {FineStatsType, GroupBy, AttachName, AttachBy}
                        <- FineSpecs],
    fun (Props) ->
            lists:foldl(fun (FineStat, StatProps) ->
                                fine_stat(Props, StatProps, FineStat, Tables)
                        end, [], FineStats)
    end.

fine_stat(Props, StatProps, {AttachName, AttachBy, Dict}, Tables) ->
    Id = case AttachBy of
             exchange ->
                 [{name, pget(name, Props)}, {vhost, pget(vhost, Props)}];
             _ ->
                 pget(pid, Props)
         end,
    case dict:find({AttachBy, Id}, Dict) of
        {ok, Stats} -> [{AttachName, pget(AttachName, StatProps, []) ++
                             augment_fine_stats(Stats, Tables)} |
                        proplists:delete(AttachName, StatProps)];
        error       -> StatProps
    end.

augment_fine_stats(Dict, Tables) when element(1, Dict) == dict ->
    [[{stats, augment_fine_stats(Stats, Tables)} |
      augment_msg_stats([IdTuple], Tables)]
     || {IdTuple, Stats} <- dict:to_list(Dict)];
augment_fine_stats(Stats, _Tables) ->
    Stats.

<<<<<<< HEAD
=======
extra_queue_stats([], _Tables) ->
    [];
extra_queue_stats(Q, Tables) ->
    consumer_details({pget(pid, Q), '_'}, Tables).

extra_channel_stats([], _Tables) ->
    [];
extra_channel_stats(Ch, Tables) ->
    consumer_details({'_', pget(pid, Ch)}, Tables).

>>>>>>> b3e31988
consumer_details(Pattern, Tables) ->
    Table = orddict:fetch(consumers, Tables),
    [{consumer_details,
      [augment_msg_stats(Props, Tables)
       || Props <- lists:append(ets:match(Table, {Pattern, '$1'}))]}].

zero_old_rates(Stats) -> [maybe_zero_rate(S) || S <- Stats].

maybe_zero_rate({Key, Val}) ->
    case is_details(Key) of
        true  -> Age = rabbit_misc:now_ms() - pget(last_event, Val),
                 {Key, case Age > ?STATS_INTERVAL * 1.5 of
                           true  -> pset(rate, 0, Val);
                           false -> Val
                       end};
        false -> {Key, Val}
    end.

is_details(Key) -> lists:suffix("_details", atom_to_list(Key)).

details_key(Key) -> list_to_atom(atom_to_list(Key) ++ "_details").

%%----------------------------------------------------------------------------

basic_queue_stats(Objs, Tables) ->
    merge_stats(Objs, [basic_stats_fun(queue_stats, Tables),
                       augment_msg_stats_fun(Tables)]).

queue_stats(Objs, FineSpecs, Tables) ->
    merge_stats(Objs, [basic_stats_fun(queue_stats, Tables),
                       fun (Props) ->
                               consumer_details({pget(pid, Props), '_'}, Tables)
                       end,
                       fine_stats_fun(FineSpecs, Tables),
                       augment_msg_stats_fun(Tables)]).

exchange_stats(Objs, FineSpecs, Tables) ->
    merge_stats(Objs, [fine_stats_fun(FineSpecs, Tables),
                       augment_msg_stats_fun(Tables)]).

connection_stats(Objs, Tables) ->
    merge_stats(Objs, [basic_stats_fun(connection_stats, Tables),
                       augment_msg_stats_fun(Tables)]).

channel_stats(Objs, FineSpecs, Tables) ->
    merge_stats(Objs, [basic_stats_fun(channel_stats, Tables),
                       fun (Props) ->
                               consumer_details({'_', pget(pid, Props)}, Tables)
                       end,
                       fine_stats_fun(FineSpecs, Tables),
                       augment_msg_stats_fun(Tables)]).<|MERGE_RESOLUTION|>--- conflicted
+++ resolved
@@ -557,24 +557,15 @@
 augment_fine_stats(Stats, _Tables) ->
     Stats.
 
-<<<<<<< HEAD
-=======
-extra_queue_stats([], _Tables) ->
-    [];
-extra_queue_stats(Q, Tables) ->
-    consumer_details({pget(pid, Q), '_'}, Tables).
-
-extra_channel_stats([], _Tables) ->
-    [];
-extra_channel_stats(Ch, Tables) ->
-    consumer_details({'_', pget(pid, Ch)}, Tables).
-
->>>>>>> b3e31988
-consumer_details(Pattern, Tables) ->
+consumer_details_fun(PatternFun, Tables) ->
     Table = orddict:fetch(consumers, Tables),
-    [{consumer_details,
-      [augment_msg_stats(Props, Tables)
-       || Props <- lists:append(ets:match(Table, {Pattern, '$1'}))]}].
+    fun ([])    -> [];
+        (Props) -> Pattern = PatternFun(Props),
+                   [{consumer_details,
+                     [augment_msg_stats(Obj, Tables)
+                      || Obj <- lists:append(
+                                  ets:match(Table, {Pattern, '$1'}))]}]
+    end.
 
 zero_old_rates(Stats) -> [maybe_zero_rate(S) || S <- Stats].
 
@@ -600,9 +591,8 @@
 
 queue_stats(Objs, FineSpecs, Tables) ->
     merge_stats(Objs, [basic_stats_fun(queue_stats, Tables),
-                       fun (Props) ->
-                               consumer_details({pget(pid, Props), '_'}, Tables)
-                       end,
+                       consumer_details_fun(
+                         fun (Props) -> {pget(pid, Props), '_'} end, Tables),
                        fine_stats_fun(FineSpecs, Tables),
                        augment_msg_stats_fun(Tables)]).
 
@@ -616,8 +606,7 @@
 
 channel_stats(Objs, FineSpecs, Tables) ->
     merge_stats(Objs, [basic_stats_fun(channel_stats, Tables),
-                       fun (Props) ->
-                               consumer_details({'_', pget(pid, Props)}, Tables)
-                       end,
+                       consumer_details_fun(
+                         fun (Props) -> {'_', pget(pid, Props)} end, Tables),
                        fine_stats_fun(FineSpecs, Tables),
                        augment_msg_stats_fun(Tables)]).