<h1>Connections</h1>
<%= maybe_truncate(connections) %>
<div class="updatable">
<% if (connections.length > 0) { %>
<table class="list">
 <thead>
  <tr>
<<<<<<< HEAD
   <th colspan="4">Network</th>
   <th colspan="4">Overview</th>
=======
   <th colspan="<% if (nodes_interesting) { %>4<% } else { %>3<% } %>">Network</th>
   <th colspan="<% if (vhosts_interesting) { %>4<% } else { %>3<% } %>">Overview</th>
>>>>>>> cbf3f585
  </tr>
  <tr>
    <th><%= fmt_sort('Protocol',     'protocol') %></th>
    <th><%= fmt_sort('Peer address', 'name') %></th>
<% if (nodes_interesting) { %>
    <th><%= fmt_sort('Node',         'node') %></th>
<% } %>
    <th><%= fmt_sort('From client',  'recv_oct_details.rate') %></th>
    <th><%= fmt_sort('To client',    'send_oct_details.rate') %></th>
    <th><%= fmt_sort('Channels',     'channels') %></th>
<% if (vhosts_interesting) { %>
    <th><%= fmt_sort('Virtual host', 'vhost') %></th>
<% } %>
    <th><%= fmt_sort('User name',    'user') %></th>
    <th><%= fmt_sort('State',        'state') %></th>
  </tr>
 </thead>
 <tbody>
<%
 for (var i = 0; i < connections.length; i++) {
    var connection = connections[i];
%>
  <tr<%= alt_rows(i)%>>
    <td><%= connection.protocol %></td>
    <td><%= link_conn(connection.name) %></td>
<% if (nodes_interesting) { %>
    <td><%= connection.node %></td>
<% } %>
    <td><%= fmt_rate_bytes(connection, 'recv_oct') %></td>
    <td><%= fmt_rate_bytes(connection, 'send_oct') %></td>
    <td><%= connection.channels %></td>
<% if (vhosts_interesting) { %>
    <td><%= connection.vhost %></td>
<% } %>
    <td><%= connection.user %></td>
    <td><%= connection.state %></td>
  </tr>
  <% } %>
 </tbody>
</table>
<% } else { %>
  <p>... no connections ...</p>
<% } %>
</div><|MERGE_RESOLUTION|>--- conflicted
+++ resolved
@@ -5,13 +5,8 @@
 <table class="list">
  <thead>
   <tr>
-<<<<<<< HEAD
-   <th colspan="4">Network</th>
-   <th colspan="4">Overview</th>
-=======
    <th colspan="<% if (nodes_interesting) { %>4<% } else { %>3<% } %>">Network</th>
    <th colspan="<% if (vhosts_interesting) { %>4<% } else { %>3<% } %>">Overview</th>
->>>>>>> cbf3f585
   </tr>
   <tr>
     <th><%= fmt_sort('Protocol',     'protocol') %></th>
