--- conflicted
+++ resolved
@@ -31,29 +31,16 @@
 
 set_for(XorQ) -> rabbit_policy:get(<<"federation-upstream-set">>, XorQ).
 
-<<<<<<< HEAD
-for(X) ->
-    case set_for(X) of
-        undefined   -> [];
-        UpstreamSet -> from_set(UpstreamSet, X)
-    end.
-
-for(X, UpstreamName) ->
-    case set_for(X) of
-        undefined   -> [];
-        UpstreamSet -> from_set(UpstreamSet, X, UpstreamName)
-=======
 for(XorQ) ->
     case set_for(XorQ) of
-        {ok, UpstreamSet}  -> from_set(UpstreamSet, XorQ);
-        {error, not_found} -> []
+        undefined   -> [];
+        UpstreamSet -> from_set(UpstreamSet, XorQ)
     end.
 
 for(XorQ, UpstreamName) ->
     case set_for(XorQ) of
-        {ok, UpstreamSet}  -> from_set(UpstreamSet, XorQ, UpstreamName);
-        {error, not_found} -> []
->>>>>>> 3ff1fe7f
+        undefined   -> [];
+        UpstreamSet -> from_set(UpstreamSet, XorQ, UpstreamName)
     end.
 
 params_to_table(#upstream_params{uri    = URI,
