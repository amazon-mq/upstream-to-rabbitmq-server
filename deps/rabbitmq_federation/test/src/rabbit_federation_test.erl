--- conflicted
+++ resolved
@@ -512,63 +512,6 @@
 delete_all(Ch, Xs) ->
     [delete_exchange(Ch, X) || #'exchange.declare'{exchange = X} <- Xs].
 
-<<<<<<< HEAD
-start_other_node({Name, Port}) ->
-    start_other_node({Name, Port}, Name).
-
-start_other_node({Name, Port}, Config) ->
-    start_other_node({Name, Port}, Config,
-                     os:getenv("RABBITMQ_ENABLED_PLUGINS_FILE")).
-
-start_other_node({Name, Port}, Config, PluginsFile) ->
-    %% ?assertCmd seems to hang if you background anything. Bah!
-    Res = os:cmd("make -C " ++ plugin_dir() ++ " OTHER_NODE=" ++ Name ++
-                     " OTHER_PORT=" ++ integer_to_list(Port) ++
-                     " OTHER_CONFIG=" ++ Config ++
-                     " OTHER_PLUGINS=" ++ PluginsFile ++
-                     " start-other-node ; echo $?"),
-    case lists:reverse(string:tokens(Res, "\n")) of
-        ["0" | _] -> ok;
-        _         -> exit(broker_start_failed, Res)
-    end,
-    {ok, Conn} = amqp_connection:start(#amqp_params_network{port = Port}),
-    {ok, Ch} = amqp_connection:open_channel(Conn),
-    Ch.
-
-stop_other_node({Name, _Port}) ->
-    ?assertCmd("make -C " ++ plugin_dir() ++ " OTHER_NODE=" ++ Name ++
-                      " stop-other-node"),
-    timer:sleep(1000).
-
-set_param(Component, Name, Value) ->
-    rabbitmqctl(fmt("set_parameter ~s ~s '~s'", [Component, Name, Value])).
-
-clear_param(Component, Name) ->
-    rabbitmqctl(fmt("clear_parameter ~s ~s", [Component, Name])).
-
-set_pol(Name, Pattern, Defn) ->
-    rabbitmqctl(fmt("set_policy ~s \"~s\" '~s'", [Name, Pattern, Defn])).
-
-clear_pol(Name) ->
-    rabbitmqctl(fmt("clear_policy ~s ", [Name])).
-
-fmt(Fmt, Args) ->
-    string:join(string:tokens(rabbit_misc:format(Fmt, Args), [$\n]), " ").
-
-rabbitmqctl(Args) ->
-    ?assertCmd(
-       plugin_dir() ++ "/../rabbitmq-server/scripts/rabbitmqctl " ++ Args),
-    timer:sleep(100).
-
-policy(UpstreamSet) ->
-    rabbit_misc:format("{\"federation-upstream-set\": \"~s\"}", [UpstreamSet]).
-
-plugin_dir() ->
-    {ok, [[File]]} = init:get_argument(config),
-    filename:dirname(filename:dirname(File)).
-
-=======
->>>>>>> cebd0cc4
 declare_exchange(Ch, X) ->
     amqp_channel:call(Ch, X).
 
